--- conflicted
+++ resolved
@@ -45,17 +45,11 @@
                                   (dissoc :event-store)
                                   (namespace-system :school-administration [:event-store]))
 
-<<<<<<< HEAD
-        teaching (-> (teaching/prod-system {:port 4001})
-                     (dissoc :event-store)
-                     (namespace-system :teaching [:event-store]))
-=======
         teaching (-> (teaching/prod-system {:port 4001
                                             :redirect-urls {:login "http://localhost:4000"
                                                             :teaching "http://localhost:4001"}})
                      (dissoc :event-store :session-store)
                      (namespace-system :teaching [:event-store :session-store]))
->>>>>>> ddd3e00e
 
         shared-system {:event-store (if-let [url (:psql config)]
                                       (psql-event-store-component url)
