--- conflicted
+++ resolved
@@ -21,15 +21,9 @@
 (defrecord JettyComponent [port ring-handler]
   component/Lifecycle
   (start [component]
-<<<<<<< HEAD
     (info "Starting jetty on port: " port)
     (assoc component :jetty (jetty/run-jetty (:handler ring-handler) {:port port
                                                                       :join? false})))
-=======
-         (info "Starting jetty on port: " port)
-         (assoc component :jetty (jetty/run-jetty (:handler ring-handler) {:port port
-                                                                           :join? false})))
->>>>>>> 0bfe32c1
   (stop [component]
     (info "Stopping jetty")
     (when-let [jetty (:jetty component)]
