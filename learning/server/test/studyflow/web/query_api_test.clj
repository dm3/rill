--- conflicted
+++ resolved
@@ -18,10 +18,6 @@
 
 (deftest test-query-api
   (let [handler (make-request-handler (atom model))]
-<<<<<<< HEAD
-    (is (= (:id (:body (handler (request :get (uri-for routes/query-course-material (str course-id))))))
-           (str course-id)))))
-=======
     (testing "course material hierarchy"
       (is (= (:id (:body (handler (request :get (uri-for routes/query-course-material (str course-id))))))
              course-id)))
@@ -36,7 +32,6 @@
           (is (= (:status resp) 200))
           (is (= (:id (:body resp))
                  section-id)))))))
->>>>>>> 47cbddcd
 
 (deftest test-wrap-read-model
   (let [read-model {:read :model}
