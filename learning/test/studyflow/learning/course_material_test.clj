(ns studyflow.learning.course-material-test
  (:require [studyflow.learning.course-material :as material]
            [clojure.java.io :as io]
            [clojure.test :refer [is deftest testing]]
            [rill.uuid :refer [new-id]]
            [cheshire.core :as json]
            [studyflow.json-tools :refer [key-from-json]]))

(defn read-example-json
  []
  (json/parse-string (slurp (io/resource "dev/material.json")) key-from-json))

(deftest parsing-test
  (testing "parsing example json"
    (is (= (:name (material/parse-course-material (read-example-json)))
           "Counting")))

  (testing "throws exceptions when not valid"
    (is (thrown? RuntimeException (material/parse-course-material {:id "invalid" :name "Counting"})))))

<<<<<<< HEAD
=======
(defn read-test-json []
  (json/parse-string (slurp (io/resource "dev/20140805-staging-material.json")) key-from-json))

(deftest test-question-text-to-html
  (let [json (read-test-json)
        test-q-title (get-in (material/parse-course-material json)
                             [:chapters 0 :sections 0 :title])
        test-q (-> (get-in (material/parse-course-material json)
                           [:chapters 0 :sections 0 :questions])
                   first)]
    (is (= test-q-title
           "TESTABLE QUESTIONS"))
    (is (= (:text test-q)
           "some prefix <p class=\"some-class\">Multiple choice B: _INPUT_1_ </p> text <p>123 into _INPUT_2_ </p>\r\n\r\n<p> 456 into _INPUT_4_ </p> some stuff after"))
    (is (= (:tag-tree test-q)
           '{:tag :div,
             :attrs nil,
             :content
             ("some prefix "
              {:tag :p,
               :attrs {:class "some-class"},
               :content
               ("Multiple choice B: "
                {:tag :input, :attrs {:name "_INPUT_1_"}, :content nil}
                " ")}
              " text "
              {:tag :p,
               :attrs nil,
               :content
               ("123 into "
                {:tag :input, :attrs {:name "_INPUT_2_"}, :content nil}
                " ")}
              "\n\n"
              {:tag :p,
               :attrs nil,
               :content
               (" 456 into "
                {:tag :input, :attrs {:name "_INPUT_4_"}, :content nil}
                " ")}
              " some stuff after")}))))
>>>>>>> 15b2025d
<|MERGE_RESOLUTION|>--- conflicted
+++ resolved
@@ -18,8 +18,6 @@
   (testing "throws exceptions when not valid"
     (is (thrown? RuntimeException (material/parse-course-material {:id "invalid" :name "Counting"})))))
 
-<<<<<<< HEAD
-=======
 (defn read-test-json []
   (json/parse-string (slurp (io/resource "dev/20140805-staging-material.json")) key-from-json))
 
@@ -59,5 +57,4 @@
                (" 456 into "
                 {:tag :input, :attrs {:name "_INPUT_4_"}, :content nil}
                 " ")}
-              " some stuff after")}))))
->>>>>>> 15b2025d
+              " some stuff after")}))))