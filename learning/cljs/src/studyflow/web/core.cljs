--- conflicted
+++ resolved
@@ -203,7 +203,6 @@
                               :open "_")))
                 streak))))))
 
-<<<<<<< HEAD
 (def html->om
   {"a" dom/a, "b" dom/b, "big" dom/big, "br" dom/br, "dd" dom/dd, "div" dom/div,
    "dl" dom/dl, "dt" dom/dt, "em" dom/em, "fieldset" dom/fieldset,
@@ -238,8 +237,6 @@
                    tag-tree))]
     (descent tag-tree)))
 
-=======
->>>>>>> c9c7ea7a
 (defn input-builders
   "mapping from input-name to create react dom element for input type"
   [cursor section-id question-id question-index question-data current-answers submitted-answers answer-correct]
@@ -265,29 +262,19 @@
                                                                  [:view :section section-id :test :questions [question-id question-index] :answer input-name]
                                                                  choice))}
                                                (dom/label #js {:htmlFor choice} choice)))))])))
-<<<<<<< HEAD
         (into (for [[li ref] (map list
                                   (:line-input-fields question-data)
                                   (into ["FOCUSED_INPUT"]
                                         (rest (map :name (:line-input-fields question-data)))))]
-=======
-        (into (for [li (:line-input-fields question-data)]
->>>>>>> c9c7ea7a
                 (let [input-name (:name li)]
                   [input-name
                    (dom/span nil
                              (when-let [prefix (:prefix li)]
                                (str prefix " "))
                              (dom/input
-<<<<<<< HEAD
                               #js {:value (get current-answers input-name "")
                                    :react-key (str question-id "-" question-index "-" ref)
                                    :ref ref
-=======
-                              #js {:value (get current-answers input-name)
-                                   :react-key input-name
-                                   :ref input-name
->>>>>>> c9c7ea7a
                                    :disabled disabled
                                    :onChange (fn [event]
                                                (om/update!
@@ -305,19 +292,17 @@
                     (dom/button #js {:onClick continue-button-onclick}
                                 continue-button-text))))
 
-<<<<<<< HEAD
 (defn focus-input-box [owner]
   (when-let [input-field (om/get-node owner "FOCUSED_INPUT")]
     (when (= "" (.-value input-field))
       (.focus input-field))))
-=======
+
 (defn tool-box
   [tools]
   (apply dom/div #js {:id "toolbox"}
          (map (fn [tool]
                 (dom/div #js {:id tool} tool))
               tools)))
->>>>>>> c9c7ea7a
 
 (def key-listener (atom nil)) ;; should go into either cursor or local state
 
@@ -434,24 +419,15 @@
                               (submit)))
                      nil))
                  (om/build streak-box (:streak section-test))
-<<<<<<< HEAD
+                 (tool-box (:tools question-data))
                  (dom/div nil
                           (tag-tree-to-om
                                (om/value (:tag-tree question-data))
                                inputs))
-=======
-                 (tool-box (:tools question-data))
-                 (apply dom/div nil
-                        (for [text-or-input (split-text-and-inputs (:text question-data)
-                                                                   (keys inputs))]
-                          (if-let [input (get inputs text-or-input)]
-                            input
-                            (dom/span #js {:dangerouslySetInnerHTML #js {:__html text-or-input}} nil))))
                  (when revealed-answer
                    (dom/div nil
                             "Het uitgewerkte antwoord is: "
                             revealed-answer))
->>>>>>> c9c7ea7a
                  (dom/div #js {:id "m-question_bar"}
                           (if answer-correct
                             (if (and finished-last-action
@@ -464,20 +440,12 @@
                                          (fn []
                                            (submit)
                                            (prn "next question command"))) cursor))
-<<<<<<< HEAD
-                            (om/build (click-once-button "Nakijken"
-                                                         (fn []
-                                                           (submit))
-                                                         :enabled answering-allowed) cursor))))))
-    om/IDidUpdate
-    (did-update [_ _ _]
-      (focus-input-box owner))
-=======
                             (dom/div nil
                                      (om/build (click-once-button "Nakijken"
-                                                          (fn []
-                                                            (submit))
-                                                          :enabled answering-allowed) cursor)
+                                                                  (fn []
+                                                                    (submit))
+                                                                  :enabled answering-allowed)
+                                                                  cursor)
                                      (when-not answer-correct
                                          (dom/button #js {:className "button grey pull-right"
                                                           :disabled
@@ -492,7 +460,9 @@
                                                                          course-id
                                                                          question-id]))}
                                                      "Toon antwoord"))))))))
->>>>>>> c9c7ea7a
+    om/IDidUpdate
+    (did-update [_ _ _]
+      (focus-input-box owner))
     om/IDidMount
     (did-mount [_]
       (focus-input-box owner)
