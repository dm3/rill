--- conflicted
+++ resolved
@@ -29,15 +29,5 @@
   [ring-handler event-store]
   (fn [request]
     (when-let [command (ring-handler request)]
-<<<<<<< HEAD
       (log/debug ["Executing command" command])
-      (let [[status events new-version] (rill-handler/try-command event-store command)]
-        (case status
-            :rejected {:status 422 :body {:status :command-rejected}} ; HTTP 422 Unprocessable Entity
-            :conflict {:status 409 :body {:status :command-conflict}} ; HTTP 409 Conflict
-            :ok {:status 200 :body {:status :command-accepted, :events events, :aggregate-version new-version :aggregate-id (message/primary-aggregate-id command)}}
-            {:status 500 :body {:status :internal-error}})))))
-=======
-      (log/info ["Executing command" command])
-      (command-result-to-ring-response command (rill-handler/try-command event-store command)))))
->>>>>>> b42374d1
+      (command-result-to-ring-response command (rill-handler/try-command event-store command)))))