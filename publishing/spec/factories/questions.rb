--- conflicted
+++ resolved
@@ -3,11 +3,6 @@
 FactoryGirl.define do
   factory :question do
     text "Default question text"
-<<<<<<< HEAD
-    explanation "Default explanation"
-=======
     worked_out_answer "Default worked out answer"
-    section
->>>>>>> 0757f155
   end
 end