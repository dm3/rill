--- conflicted
+++ resolved
@@ -66,17 +66,10 @@
   create_table "questions", id: :uuid, default: "uuid_generate_v4()", force: true do |t|
     t.uuid     "section_id"
     t.text     "text"
-<<<<<<< HEAD
-    t.text     "explanation"
-    t.datetime "deleted_at"
-    t.boolean  "active",                default: false
-    t.integer  "max_inputs",  limit: 2
-=======
     t.text     "worked_out_answer"
     t.datetime "deleted_at"
     t.boolean  "active",                      default: false
     t.integer  "max_inputs",        limit: 2
->>>>>>> f1cc4d36
     t.datetime "created_at"
     t.datetime "updated_at"
   end
