source 'https://rubygems.org'
ruby '2.1.2'

gem 'rails', '4.1.0'
gem 'sass-rails', '~> 4.0.3'
gem 'uglifier', '>= 1.3.0'
gem 'coffee-rails', '~> 4.0.0'
gem 'jquery-rails'
gem 'turbolinks'
gem 'jbuilder', '~> 2.0'
gem 'sdoc', '~> 0.4.0',          group: :doc
gem 'spring',        group: :development
gem 'bootstrap-sass'
gem 'haml-rails'
gem 'pg'
gem 'sendgrid'
# later added
gem 'acts_as_list'

group :development do
  gem 'better_errors'
  gem 'binding_of_caller', :platforms=>[:mri_21]
  gem 'capistrano', '~> 3.0.1'
  gem 'capistrano-bundler'
  gem 'capistrano-rails', '~> 1.1.0'
  gem 'capistrano-rails-console'
  gem 'capistrano-rvm', '~> 0.1.1'
  gem 'guard-bundler'
  gem 'html2haml'
  gem 'quiet_assets'
  gem 'rails_layout'
  gem 'rb-fchange', :require=>false
  gem 'rb-fsevent', :require=>false
  gem 'rb-inotify', :require=>false
end

group :development, :test do
  gem 'factory_girl_rails'
  gem 'rspec-rails', '>= 3.0.0.beta2'
  gem 'thin'
  gem 'guard-rails'
  gem 'guard-rspec'
end

group :test do
  gem 'capybara'
  gem 'capybara-webkit'
  gem 'database_cleaner'
  gem 'faker'
  gem 'launchy'
  gem 'shoulda-matchers'
<<<<<<< HEAD
  gem 'simplecov', :require => false
  gem 'guard'
=======
  gem 'therubyracer'
>>>>>>> 7a0afbd1
end<|MERGE_RESOLUTION|>--- conflicted
+++ resolved
@@ -49,10 +49,7 @@
   gem 'faker'
   gem 'launchy'
   gem 'shoulda-matchers'
-<<<<<<< HEAD
   gem 'simplecov', :require => false
   gem 'guard'
-=======
   gem 'therubyracer'
->>>>>>> 7a0afbd1
 end