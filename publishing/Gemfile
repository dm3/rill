source 'https://rubygems.org'
ruby '2.1.2'

gem 'rails', '4.1.0'
gem 'sass-rails', '~> 4.0.3'
gem 'uglifier', '>= 1.3.0'
gem 'coffee-rails', '~> 4.0.0'
gem 'jquery-rails'
gem 'turbolinks'
gem 'jbuilder', '~> 2.0'
gem 'sdoc', '~> 0.4.0',          group: :doc
gem 'spring',        group: :development
gem 'bootstrap-sass'
gem 'haml-rails'
gem 'pg'
gem 'sendgrid'
# later added
gem 'acts_as_list'
gem 'appsignal'
gem 'httparty'

group :development do
  gem 'better_errors'
  gem 'binding_of_caller', :platforms=>[:mri_21]
  gem 'capistrano', '~> 3.0.1'
  gem 'capistrano-bundler'
  gem 'capistrano-rails', '~> 1.1.0'
  gem 'capistrano-rails-console'
  gem 'capistrano-rvm', '~> 0.1.1'
  gem 'guard-bundler'
  gem 'html2haml'
  gem 'quiet_assets'
  gem 'rails_layout'
  gem 'rb-fchange', :require=>false
  gem 'rb-fsevent', :require=>false
  gem 'rb-inotify', :require=>false
end

group :development, :test do
  gem 'factory_girl_rails'
  gem 'rspec-rails', '>= 3.0.0.beta2'
  gem 'thin'
  gem 'guard-rails'
  gem 'guard-rspec'
end

group :test do
  gem 'capybara'
  gem 'phantomjs'
  gem 'poltergeist'
  gem 'database_cleaner'
  gem 'faker'
  gem 'launchy'
  gem 'shoulda-matchers'
  gem 'simplecov', :require => false
<<<<<<< HEAD
  gem 'guard'
  gem 'therubyracer'
=======
>>>>>>> 8a33ebaf
end<|MERGE_RESOLUTION|>--- conflicted
+++ resolved
@@ -53,9 +53,6 @@
   gem 'launchy'
   gem 'shoulda-matchers'
   gem 'simplecov', :require => false
-<<<<<<< HEAD
   gem 'guard'
   gem 'therubyracer'
-=======
->>>>>>> 8a33ebaf
 end