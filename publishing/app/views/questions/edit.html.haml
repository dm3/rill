--- conflicted
+++ resolved
@@ -27,15 +27,9 @@
             = render partial: 'inputs/edit', locals: {input: input}
 
       %div.panel.panel-default
-<<<<<<< HEAD
-        %div.panel-heading Explanation
-        %div.panel-body
-          = text_area :question, :explanation, style: "width:100%;", rows: 20, class: "form-control"
-=======
         %div.panel-heading Worked out answer
         %div.panel-body
           = text_area :question, :worked_out_answer, style: "width:100%;", rows: 20, class: "form-control"
->>>>>>> f1cc4d36
 
     %div.col-md-6
       - url = preview_chapter_section_question_path(@chapter, @section, @question)
