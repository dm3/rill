--- conflicted
+++ resolved
@@ -10,13 +10,8 @@
     html.html_safe
   end
 
-<<<<<<< HEAD
-  def question_explanation_to_html(question)
-    question.explanation.html_safe
-=======
   def question_worked_out_answer_to_html(question)
     question.worked_out_answer.html_safe
->>>>>>> f1cc4d36
   end
 
   def input_to_html(input)
