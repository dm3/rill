(ns studyflow.web.section
  (:require [om.core :as om :include-macros true]
            [om.dom :as dom :include-macros true]
            [goog.dom :as gdom]
            [goog.Timer :as gtimer]
            [studyflow.web.calculator :as calculator]
            [studyflow.web.history :refer [path-url navigate-to-path]]
<<<<<<< HEAD
            [studyflow.web.coins :refer [coins-header]]
            [studyflow.web.helpers :refer [input-builders tool-box modal raw-html tag-tree-to-om focus-input-box section-explanation-url on-enter click-once-button] :as helpers]
=======
            [studyflow.web.helpers :refer [input-builders tool-box modal raw-html tag-tree-to-om focus-input-box section-explanation-url on-enter click-once-button element-top] :as helpers]
>>>>>>> 8868b414
            [studyflow.web.ipad :as ipad]
            [cljs.core.async :as async]
            [studyflow.web.aggregates :as aggregates]
            [studyflow.web.chapter-quiz :as chapter-quiz]))

(defn navigation [cursor owner]
  (reify
    om/IWillMount
    (will-mount [_]
      (let [chapter-id (get-in cursor [:view :selected-path :chapter-id])
            student-id (get-in cursor [:static :student :id])]
        (async/put! (om/get-shared owner :data-channel)
                    ["data/navigation" chapter-id student-id])))
    om/IRender
    (render [_]
      (let [{:keys [chapter-id section-tab]} (get-in cursor [:view :selected-path])
            course (get-in cursor [:view :course-material])
            chapter (some (fn [{:keys [id] :as chapter}]
                            (when (= id chapter-id)
                              chapter)) (:chapters course))]
        (dom/div nil
                 (dom/h1 #js {:id "sidenav_chapter_title"} (:title chapter))
                 (apply dom/ul nil
                        (concat
                         (for [{:keys [title]
                                section-id :id
                                :as section} (:sections chapter)]
                           (let [open-section (= section-id
                                                 (get-in cursor [:view :selected-path :section-id]))]
                             (dom/li #js {:className
                                          (str "section_list_item "
                                               (when open-section
                                                 "open ")
                                               (get
                                                {:finished "finished"
                                                 :stuck "stumbling_block"
                                                 :in-progress "in_progress"}
                                                (aggregates/section-test-progress
                                                 (get-in cursor [:aggregates section-id]))
                                                ""))}
                                     (dom/a #js {:href (section-explanation-url cursor chapter section)
                                                 :className "section_link"}
                                            title))))
                         [(chapter-quiz/chapter-quiz-navigation-button cursor (:chapter-quiz chapter) chapter-id)])))))))

(defn navigation-panel [cursor owner]
  (reify
    om/IRender
    (render [_]
      (let [chapter-id (get-in cursor [:view :selected-path :chapter-id])
            course (get-in cursor [:view :course-material])]
        (dom/nav #js {:id "m-sidenav"}
                 (if-let [chapter (some (fn [{:keys [id] :as chapter}]
                                          (when (= id chapter-id)
                                            chapter)) (:chapters course))]

                   (om/build navigation cursor)
                   (dom/ul nil
                           (dom/li #js {:className "section_list_item"}
                                   (dom/a #js {:className "section_link"}
                                          "Menu laden...")))))))))

(defn question-by-id [cursor section-id question-id]
  (if-let [question (get-in cursor [:view :section section-id :test question-id])]

    question
    (do (om/update! cursor [:view :section section-id :test question-id] nil)
        nil)))



(defn section-input-field
  [cursor owner {:keys [field section]}]
  (let [field-name (:name field)
        correct-answers (:correct-answers field)
        section-id (:id section)]
    (reify
      om/IRender
      (render [_]
        (let [focus-input-field (fn []
                                  (.focus (.getDOMNode (aget (.-refs owner) field-name))))
              submit (fn []
                       (when-let [f (om/get-state owner :submit)]
                         (f)))
              input-focused (= field-name (get-in cursor [:view :section section-id :input-focused]))
              answer-submitted? (get-in cursor [:view :section section-id :input field-name :answer-submitted?])
              answered-correctly? (get-in cursor [:view :section section-id :input field-name :answered-correctly?])
              answer-revealed (get-in cursor [:view :section section-id :input field-name :answer-revealed])
              input-options (case (:style field)
                              "small" {:class "small-input" :length 6}
                              "exponent" {:class "exponent-input" :length 3}
                              {:class "big-input"})]
          (dom/span nil
                    (when-let [prefix (:prefix field)]
                      (dom/span #js {:className "prefix"} prefix))
                    (dom/form
                     #js {:className (str "m-inline_input"
                                          (when (and answer-submitted? answered-correctly?)
                                            " correct")
                                          (when (and answer-submitted? (false? answered-correctly?))
                                            " incorrect"))
                          :onBlur (fn [event]
                                    (om/update!
                                     cursor
                                     [:view :section section-id :input-focused]
                                     nil))
                          :onFocus (fn [event]
                                     (om/update!
                                      cursor
                                      [:view :section section-id :input-focused]
                                      field-name))
                          :onSubmit (fn [e]
                                      (submit)
                                      false)}
                     (dom/input
                      #js {:className (str "inline_input " (:class input-options))
                           :maxLength (:length input-options)
                           :placeholder "................."
                           :react-key (:name field)
                           :ref (:name field)
                           :value (get-in cursor [:view :section section-id :input field-name :given-answer])
                           :disabled (get-in cursor [:view :section section-id :input field-name :input-disabled])
                           :onChange (fn [event]
                                       (om/update!
                                        cursor
                                        [:view :section section-id :input field-name :answer-submitted?]
                                        false)
                                       (om/update!
                                        cursor
                                        [:view :section section-id :input field-name :answered-correctly?]
                                        false)
                                       (om/update!
                                        cursor
                                        [:view :section section-id :input field-name :given-answer]
                                        (.. event -target -value)))})
                     (when input-focused
                       (dom/div #js {:className "inline_input_tooltip"}
                                (when (and answer-revealed
                                           answer-submitted?
                                           (not answered-correctly?))
                                  (dom/span #js {:className "answer"}
                                            (first correct-answers)))
                                (when (and input-focused
                                           (not answer-submitted?)
                                           (not answered-correctly?))
                                  (om/set-state-nr! owner :submit
                                                    (fn []
                                                      (om/update!
                                                       cursor
                                                       [:view :section section-id :input field-name :answered-correctly?]
                                                       (contains?
                                                        (set @correct-answers)
                                                        (get-in @cursor [:view :section section-id :input field-name :given-answer]))
                                                       :answered)))
                                  (dom/input
                                   #js {:type "submit"
                                        :className "inline_input_button"
                                        :value "Nakijken"
                                        :onClick (fn [event]
                                                   (om/update!
                                                    cursor
                                                    [:view :section section-id :input field-name :answer-submitted?]
                                                    true)
                                                   (submit)
                                                   (focus-input-field)
                                                   false)}))
                                (if answered-correctly?
                                  (do
                                    (om/set-state-nr! owner :submit (fn []))
                                    (dom/span #js {:className "correct"} "Goed!"))
                                  (when (and (not answer-revealed)
                                             answer-submitted?
                                             (false? answered-correctly?))
                                    (dom/span #js {:className "incorrect"} "Fout! :(")))
                                (when (and (not answer-revealed)
                                           answer-submitted?
                                           (false? answered-correctly?))
                                  (dom/input
                                   #js {:className "inline_input_button"
                                        :type "submit"
                                        :value "Toon antwoord"
                                        :onClick (fn [event]
                                                   (om/update!
                                                    cursor
                                                    [:view :section section-id :input field-name :answer-submitted?]
                                                    true)
                                                   (focus-input-field)
                                                   (om/update!
                                                    cursor
                                                    [:view :section section-id :input field-name :answer-revealed]
                                                    true)
                                                   false)})))))
                    (when-let [suffix (:suffix field)]
                      (dom/span #js {:className "suffix"} suffix))))))))

(defn input-builders-subsection
  "mapping from input-name to create react dom element for input type"
  [section]
  (-> {}
      (into (for [li (:line-input-fields section)]
              [(:name li) (om/build section-input-field section {:opts {:field li :section section}})]))))

(defn section-reflection
  [cursor owner {:keys [reflection section]}]
  (let [section-id (:id section)
        reflection-path [:view :section section-id :reflection (:name reflection) :open?]
        reflection-open? (get-in cursor reflection-path)]
    (reify
      om/IRender
      (render [_]
        (dom/div #js {:className "m-reflection"}
                 (dom/div #js {:className "reflection-content"}
                          (raw-html (:content reflection)))
                 (dom/button #js {:className "reflection-btn btn gray"
                                  :onClick (fn [event]
                                             (om/update!
                                              cursor
                                              reflection-path
                                              (not reflection-open?)))}
                             (str (if reflection-open? "Verberg" "Toon") " antwoord"))
                 (dom/div #js {:className (str "reflection-answer"
                                               (when reflection-open? " show"))}
                          (raw-html (:answer reflection))))))))

(defn section-extra-example
  [cursor owner {:keys [extra-example section]}]
  (let [section-id (:id section)
        example-path [:view :section section-id :extra-example (:name extra-example) :open?]
        example-open? (get-in cursor example-path)]
    (reify
      om/IRender
      (render [_]
        (when (nil? example-open?)
          (om/update! cursor example-path (:default-open extra-example)))
        (dom/div #js {:className "m-extra-example"}
                 (dom/div #js {:className "extra-example-title"} (:title extra-example))
                 (dom/button #js {:className "extra-example-btn btn blue"
                                  :onClick (fn [event]
                                             (om/update!
                                              cursor
                                              example-path
                                              (not example-open?)))}
                             (str (if example-open? "Verberg" "Toon") " voorbeeld"))
                 (dom/div #js {:className (str "extra-example-content"
                                               (when example-open? " show"))}
                          (raw-html (:content extra-example))))))))

(defn reflection-builder [section]
  (-> {}
      (into (for [reflection (:reflections section)]
              [(:name reflection)  (om/build section-reflection section {:opts {:reflection reflection :section section}})]))))

(defn extra-example-builder [section]
  (-> {}
      (into (for [extra-example (:extra-examples section)]
              [(:name extra-example)  (om/build section-extra-example section {:opts {:extra-example extra-example :section section}})]))))

(defn scroll-to-subsection [index]
  (let [section-position (element-top (gdom/getElement (str "subsection-" index)))]
    (js/window.scrollTo 0 (if (= index 0)
                            0
                            (- section-position 80)))))


(defn section-explanation [{:keys [section subsection-index path]} owner]
  (reify
    om/IRender
    (render [_]
      (let [subsections (get section :subsections)
            inputs (input-builders-subsection section)
            reflections (reflection-builder section)
            extra-examples (extra-example-builder section)]
        (apply dom/article #js {:id "m-section"}
               (dom/nav #js {:id "m-right-nav"}
                        (apply dom/div #js {:id "minimap"}
                               (map-indexed (fn [i {:keys [title id]
                                                    :as subsection}]
                                              (dom/a #js {:href (-> path
                                                                    (assoc :subsection-index i)
                                                                    path-url)
                                                          :className (if (= i subsection-index)
                                                                       (str "minimap-item selected-subsection"
                                                                            (when-not (om/get-state owner :timer-ticking)
                                                                              " rm"))
                                                                       "minimap-item")}
                                                     (dom/span #js {:className "minimap-item-text"}
                                                               title)))
                                            subsections)))
               (map-indexed (fn [i {:keys [title tag-tree id] :as subsection}]
                              (dom/section #js {:className "m-subsection" :id (str "subsection-" i)}
                                           (tag-tree-to-om tag-tree inputs reflections extra-examples)))
                            subsections))))
    om/IDidMount
    (did-mount [_]
      (when subsection-index
        (let [max-index-subsection (- (count (get section :subsections)) 1)]
          (if (> subsection-index max-index-subsection)
            (scroll-to-subsection max-index-subsection)
            (scroll-to-subsection subsection-index)))))
    om/IWillUpdate
    (will-update [_ next-props _]
      (let [old-props (om/get-props owner)]
        (when-not (= (:path old-props)
                     (:path next-props))
          (when-let [timer-id (om/get-state owner :timer-id)]
            (gtimer/clear timer-id))
          (om/set-state! owner :timer-ticking true)
          (om/set-state! owner :timer-id (gtimer/callOnce (fn []
                                                            (om/set-state! owner :timer-ticking false))
                                                          1000))

          (if (> (- (.getTime (js/Date.))
                    @(om/get-shared owner :last-scroll))
                 500)
            (let [subsection-index (:subsection-index next-props)
                  max-index-subsection (- (count (get (:section next-props) :subsections)) 1)]
              (if (> subsection-index max-index-subsection)
                (scroll-to-subsection max-index-subsection)
                (scroll-to-subsection subsection-index)))))))))

(defn section-explanation-panel [cursor owner]
  (reify
    om/IRender
    (render [_]
      (let [{:keys [chapter-id section-id]} (get-in cursor [:view :selected-path])
            student-id (get-in cursor [:static :student :id])
            section (get-in cursor [:view :section section-id :data])]
        (if section
          (om/build section-explanation {:section section
                                         :subsection-index (get-in cursor [:view :selected-path :subsection-index])
                                         :path (get-in cursor [:view :selected-path])})
          (dom/article #js {:id "m-section"}
                       "Uitleg laden..."))))))

(defn streak-box [streak owner]
  (reify
    om/IRender
    (render [_]
      (let [streak
            (if (< (count streak) 5)
              (take 5 (concat (reverse streak) (repeat 5 [nil :inactive])))
              (reverse streak))]
        (apply dom/div #js {:id "m-path"}
               (map-indexed
                (fn [idx [question-id result]]
                  (dom/span #js {:className (str
                                             "goal "
                                             (if (< idx 5)
                                               ""
                                               "inactive ")
                                             (condp = result
                                               :correct "correct"
                                               :incorrect "incorrect"
                                               :revealed "hint" ;; warning this is currently for worked out answer
                                               :open ""
                                               :inactive "inactive"))}))
                streak))))))

(defn reveal-answer-button [cursor owner]
  (reify
    om/IRender
    (render [_]
      (let [{:keys [revealed-answer question-id question-data section-id student-id section-test-aggregate-version course-id]} cursor
            can-reveal-answer (get question-data :has-worked-out-answer)]
        (if can-reveal-answer
          (dom/button #js {:className "btn light_blue icon hint"
                           :disabled
                           (boolean revealed-answer)
                           :onClick
                           (fn [e]
                             (ipad/ipad-reset-header)
                             (async/put! (om/get-shared owner :command-channel)
                                         ["section-test-commands/reveal-worked-out-answer"
                                          section-id
                                          student-id
                                          section-test-aggregate-version
                                          course-id
                                          question-id]))}
                      "Toon antwoord")
          (dom/span nil nil))))))

(defn finish-modal
  [cursor owner student-id course-id chapter-id section-id section-test-aggregate-version]
  (let [finish-section-gif (rand-nth ["https://assets.studyflow.nl/learning/206.gif"
                                      "https://assets.studyflow.nl/learning/haters.gif"
                                      "https://assets.studyflow.nl/learning/helping-dogs.gif"
                                      "https://assets.studyflow.nl/learning/sewing.gif"
                                      "https://assets.studyflow.nl/learning/milk.gif"])
        next-section-path (-> (get-in cursor [:view :selected-path])
                              om/value
                              (merge (om/value (get-in cursor [:view :course-material :forward-section-links
                                                               {:chapter-id chapter-id :section-id section-id}]))))
        submit (fn []
                 (navigate-to-path next-section-path))]
    (modal (dom/span nil
                     (dom/h1 nil "Yes! Je hebt 5 vragen achter elkaar goed!")
                     (dom/img #js {:src finish-section-gif})
                     (dom/p nil "Deze paragraaf is nu klaar. Ga verder naar de volgende paragraaf (of blijf nog even oefenen)." ))
           "Volgende paragraaf" submit
           (dom/a #js {:href ""
                       :className "btn big gray"
                       :onClick (fn [e]
                                  (async/put! (om/get-shared owner :command-channel)
                                              ["section-test-commands/next-question"
                                               section-id
                                               student-id
                                               section-test-aggregate-version
                                               course-id])
                                  false)}
                  "Blijven oefenen"))))

(defn stuck-modal
  [cursor owner student-id course-id chapter-id section-id section-test-aggregate-version]
  (let [explanation-path (-> cursor
                             (get-in [:view :selected-path])
                             om/value
                             (assoc :section-tab :explanation))
        stumbling-gif "https://assets.studyflow.nl/learning/187.gif"
        submit (fn []
                 (async/put! (om/get-shared owner :command-channel)
                             ["section-test-commands/dismiss-modal"
                              section-id
                              student-id
                              section-test-aggregate-version
                              course-id])
                 (navigate-to-path explanation-path))]
    (modal (dom/span nil
                     (dom/h1 #js {:className "stumbling_block"} "Oeps! deze is moeilijk")
                     (dom/img #js {:src stumbling-gif})
                     (dom/p nil "We raden je aan om de uitleg nog een keer te lezen." (dom/br nil) "Dan worden de vragen makkelijker!"))
           "Uitleg lezen" submit)))

(defn completed-modal
  [cursor owner student-id course-id chapter-id section-id section-test-aggregate-version]
  (let [complete-again-section-gif "https://assets.studyflow.nl/learning/184.gif"
        next-section-path (-> (get-in cursor [:view :selected-path])
                              om/value
                              (merge (om/value (get-in cursor [:view :course-material :forward-section-links
                                                               {:chapter-id chapter-id :section-id section-id}]))))
        submit (fn []
                 (navigate-to-path next-section-path))]
    (modal (dom/span nil
                     (dom/h1 nil "Hoppa! Weer goed!")
                     (dom/img #js {:src complete-again-section-gif})
                     (dom/p nil "Je hebt deze paragraaf nog een keer voltooid." (dom/br nil) "We denken dat je hem nu wel snapt :)."))
           "Volgende paragraaf" submit
           (dom/a #js {:href ""
                       :className "btn big gray"
                       :onClick (fn [e]
                                  (async/put! (om/get-shared owner :command-channel)
                                              ["section-test-commands/next-question"
                                               section-id
                                               student-id
                                               section-test-aggregate-version
                                               course-id])
                                  false)}
                  "Blijven oefenen"))))

(defn question-panel [cursor owner]
  (reify
    om/IRender
    (render [_]
      (let [{:keys [chapter-id section-id]} (get-in cursor [:view :selected-path])
            student-id (get-in cursor [:static :student :id])
            section-test (get-in cursor [:aggregates section-id])
            questions (:questions section-test)
            question (peek questions)
            question-id (:question-id question)
            question-data (question-by-id cursor section-id question-id)
            question-index (:question-index question)
            current-answers (->> (get-in cursor [:view :section section-id :test :questions [question-id question-index] :answer] {})
                                 ;; deref permanently
                                 (into {}))
            answer-correct (when (contains? question :correct)
                             (:correct question))

            course-id (get-in cursor [:static :course-id])
            section-test-aggregate-version (:aggregate-version section-test)
            submitted-answers (:inputs question)
            current-answers (if answer-correct
                              (zipmap (map name (keys submitted-answers))
                                      (vals submitted-answers))
                              current-answers)
            inputs (input-builders cursor question-id question-data current-answers (not answer-correct)
                                   [:view :section section-id :test :questions [question-id question-index] :answer])
            answering-allowed (and (not answer-correct)
                                   (every? (fn [input-name]
                                             (seq (get current-answers input-name)))
                                           (keys inputs)))
            revealed-answer (get question :worked-out-answer)
            modal (get #{:completed-modal :finished-modal :stuck-modal} (:view section-test))
            _ (when-not (contains? (set (:tools question-data)) "calculator")
                (om/update! cursor [:view :show-calculator] false))
            submit (cond modal
                         (fn [] false)

                         answer-correct
                         (fn []
                           (async/put! (om/get-shared owner :command-channel)
                                       ["section-test-commands/next-question"
                                        section-id
                                        student-id
                                        section-test-aggregate-version
                                        course-id]))

                         :else
                         (fn []
                           (when answering-allowed
                             (async/put!
                              (om/get-shared owner :command-channel)
                              ["section-test-commands/check-answer"
                               section-id
                               student-id
                               section-test-aggregate-version
                               course-id
                               question-id
                               current-answers]))))]

        (dom/div #js {:onKeyPress (on-enter submit)}
                 (case modal
                   :finished-modal (finish-modal cursor owner student-id course-id chapter-id section-id section-test-aggregate-version)
                   :stuck-modal (stuck-modal cursor owner student-id course-id chapter-id section-id section-test-aggregate-version)
                   :completed-modal (completed-modal cursor owner student-id course-id chapter-id section-id section-test-aggregate-version)
                   nil)

                 (dom/article #js {:id "m-section"}
                              (tag-tree-to-om (:tag-tree question-data) inputs nil nil)
                              (when revealed-answer
                                (dom/div #js {:className "wrap-dangerous-html"}
                                         (dom/div #js {:dangerouslySetInnerHTML #js {:__html revealed-answer}} nil))))
                 (dom/div #js {:id "m-question_bar"}
                          (tool-box cursor (:tools question-data))
                          (if answer-correct
                            ;; this doesn't have the disabled handling
                            ;; as all the click-once-buttons because
                            ;; we need the ref for set-focus
                            (dom/button (if modal
                                          #js {:className "btn green pull-right"
                                               :disabled :disabled}
                                          #js {:className "btn green pull-right"
                                               :ref "FOCUSED_BUTTON"
                                               :onClick submit})
                                        "Goed! Ga verder")
                            (om/build (click-once-button "Nakijken"
                                                         submit
                                                         :enabled answering-allowed
                                                         :className (get-in cursor [:view :shake-class]))
                                      cursor))
                          (om/build reveal-answer-button
                                    {:revealed-answer revealed-answer
                                     :question-id question-id
                                     :question-data question-data

                                     :section-id section-id
                                     :student-id student-id
                                     :section-test-aggregate-version section-test-aggregate-version
                                     :course-id course-id})))))
    om/IDidUpdate
    (did-update [_ _ _]
      (focus-input-box owner))
    om/IDidMount
    (did-mount [_]
      (focus-input-box owner)
      (ipad/ipad-fix-scroll-after-switching))))

(defn section-test-loading [cursor owner]
  (reify
    om/IDidMount
    (did-mount [_]
      (ipad/ipad-fix-scroll-after-switching)
      (let [{:keys [section-id]} (get-in cursor [:view :selected-path])
            student-id (get-in cursor [:static :student :id])]
        (async/put! (om/get-shared owner :command-channel)
                    ["section-test-commands/init-when-nil"
                     section-id
                     student-id])))
    om/IRender
    (render [_]
      (dom/article #js {:id "m-section"} "Vragen aan het laden..."))))

(defn section-test [cursor owner]
  (reify
    om/IRender
    (render [_]
      (let [{:keys [chapter-id section-id]} (get-in cursor [:view :selected-path])
            student-id (get-in cursor [:static :student :id])]
        (dom/div nil
                 (om/build calculator/draggable-calculator cursor)
                 (if-let [section-test (get-in cursor [:aggregates section-id])]
                   (let [questions (:questions section-test)
                         question (peek questions)
                         question-id (:question-id question)]
                     (if-let [question-data (question-by-id cursor section-id question-id)]
                       (om/build question-panel cursor)
                       (dom/article #js {:id "m-section"} "Vraag laden")))
                   (om/build section-test-loading cursor)))))))

(defn path-panel [cursor owner]
  (reify
    om/IRender
    (render [_]
      (let [{:keys [section-id section-tab]} (get-in cursor [:view :selected-path])]
        (if (= section-tab :questions)
          (let [student-id (get-in cursor [:static :student :id])
                section-test (get-in cursor [:aggregates section-id])]
            (om/build streak-box (:streak section-test)))
          (dom/div #js {:id "m-path"}))))))

(defn section-panel [cursor owner]
  (let [load-data (fn []
                    (let [{:keys [chapter-id section-id]} (get-in cursor [:view :selected-path])]
                      (when (and chapter-id section-id)
                        (async/put! (om/get-shared owner :data-channel)
                                    ["data/section-explanation" chapter-id section-id]))))]
    (reify
      om/IRender
      (render [_]
        (let [{:keys [chapter-id section-id section-tab]} (get-in cursor [:view :selected-path])
              selected-path (get-in cursor [:view :selected-path])]
          (load-data) ;; hacky should go through will-mount?/will-update?
          (dom/section #js {:id "main"}
                       (if (= section-tab :explanation)
                         (if section-id
                           (om/build section-explanation-panel cursor)
                           (dom/article #js {:id "m-section"}
                                        "Maak een keuze uit het menu"))
                         (om/build section-test cursor))
                       (om/build path-panel cursor)))))))

(defn page-header [cursor owner]
  (reify
    om/IRender
    (render [_]
      (let [{:keys [chapter-id section-id section-tab]} (get-in cursor [:view :selected-path])
            course (get-in cursor [:view :course-material])
            chapter (some (fn [{:keys [id] :as chapter}]
                            (when (= id chapter-id)
                              chapter)) (:chapters course))
            section (some (fn [{:keys [id] :as section}]
                            (when (= id section-id)
                              section)) (:sections chapter))]
        (dom/header #js {:id "m-top_header"}
                    (dom/a #js {:id "home"
                                :href  (-> (get-in cursor [:view :selected-path])
                                           (assoc :main :dashboard)
                                           path-url)})
                    (om/build coins-header cursor)
                    (dom/ul #js {:className "section-toggle"}
                            (dom/li nil
                                    (dom/a #js {:className (str "section-toggle-link explanation-link"
                                                                (when (= section-tab :explanation)
                                                                  " selected"))
                                                :href (-> (get-in cursor [:view :selected-path])
                                                          (assoc :section-tab :explanation)
                                                          path-url)}
                                           "Uitleg"))
                            (dom/li nil
                                    (dom/a #js {:className (str "section-toggle-link questions-link"
                                                                (when (= section-tab :questions)
                                                                  " selected"))
                                                :href (-> (get-in cursor [:view :selected-path])
                                                          (assoc :section-tab :questions)
                                                          path-url)}
                                           "Vragen"))))))))<|MERGE_RESOLUTION|>--- conflicted
+++ resolved
@@ -5,12 +5,8 @@
             [goog.Timer :as gtimer]
             [studyflow.web.calculator :as calculator]
             [studyflow.web.history :refer [path-url navigate-to-path]]
-<<<<<<< HEAD
             [studyflow.web.coins :refer [coins-header]]
-            [studyflow.web.helpers :refer [input-builders tool-box modal raw-html tag-tree-to-om focus-input-box section-explanation-url on-enter click-once-button] :as helpers]
-=======
             [studyflow.web.helpers :refer [input-builders tool-box modal raw-html tag-tree-to-om focus-input-box section-explanation-url on-enter click-once-button element-top] :as helpers]
->>>>>>> 8868b414
             [studyflow.web.ipad :as ipad]
             [cljs.core.async :as async]
             [studyflow.web.aggregates :as aggregates]
