(ns studyflow.web.history
  (:require [om.core :as om :include-macros true]
            [om.dom :as dom :include-macros true]
            [goog.events :as gevents]
            [clojure.string :as string])
  (:import [goog.history EventType]
           [goog History]))

(def history (History.))

(def text-url-mapping (atom nil))

(defn token->path [token]
<<<<<<< HEAD
  (let [[main-token chapter-id section-id question-token subsection-index] (string/split token #"/")]
    (let [parsed-subsection (.parseInt js/window subsection-index)]
      {:main (keyword main-token)
       :chapter-id (when (seq chapter-id)
                     chapter-id)
       :section-id (when (seq section-id)
                     section-id)
       :section-tab (if (= question-token "questions")
                      :questions
                      :explanation)
       :subsection-index (if (js/isNaN parsed-subsection)
                           0
                           parsed-subsection)})))

(defn path->token [path]
  (let [{:keys [main chapter-id section-id section-tab subsection-index]} path]
    (string/join "/" [(if main
                        (name main)
                        "dashboard")
                      chapter-id section-id
                      (if (= section-tab :questions)
                        "questions"
                        "text")
                      subsection-index])))
=======
  (let [[main-token chapter-text section-text question-token] (string/split token #"/")
        chapter-id (when (seq chapter-text)
                     (get-in @text-url-mapping [:chapter-title->id (keyword chapter-text)]))
        section-id (when (seq section-text)
                     (get-in @text-url-mapping [:chapter-id->section-title->id (keyword chapter-id) (keyword section-text)]))]
    {:main ({"Leerroute" :dashboard
             "Instaptoets" :entry-quiz
             "Paragraaf" :learning
             "Hoofdstuktoets" :chapter-quiz} main-token)
     :chapter-id chapter-id
     :section-id section-id
     :section-tab (if (= question-token "Vragen")
                    :questions
                    :explanation)}))

(defn path->token [path]
  (let [{:keys [main chapter-id section-id section-tab]} path
        chapter-text (get-in @text-url-mapping [:id->title (keyword chapter-id)])
        section-text (get-in @text-url-mapping [:id->title (keyword section-id)])]

    (if (or (nil? main)
            (= :dashboard main))
      (if chapter-text
        (str "Leerroute/" chapter-text)
        "Leerroute")
      (case main
        :entry-quiz
        "Instaptoets"
        :chapter-quiz
        (str "Hoofdstuktoets/" chapter-text)
        :learning
        (str "Paragraaf/" chapter-text "/" section-text "/" (if (= section-tab :questions) "Vragen" "Uitleg"))))))
>>>>>>> 5f817ad6

(defn wrap-history [widgets]
  (fn [cursor owner]
    (reify
      om/IWillMount
      (will-mount [_]
        (gevents/listen history EventType.NAVIGATE
                        (fn [event]
                          (when-let [path (token->path (.-token event))]
                            (om/update! cursor
                                        [:view :selected-path]
                                        path)))))
      om/IRender
      (render [_]
        (om/build widgets cursor))
      om/IDidMount
      (did-mount [_]
        ;; setEnabled fires NAVIGATE event for first load
        (.setEnabled history true)
        ))))

(defn listen [tx-report cursor]
  (let [{:keys [path old-state new-state]} tx-report]
    (when (= path [:view :course-material])
      (reset! text-url-mapping (get-in new-state [:view :course-material :text-url-mapping])))
    ;; TODO: we probably do not need this; navigation should
    ;; always go through window.location, not the other way around
    (when (= path [:view :selected-path])
      (when-let [token (path->token (get-in new-state [:view :selected-path]))]
        (.setToken history token)))))

(defn path-url [selected-path]
  (str "#" (path->token selected-path)))

(defn link-to-path
  [selected-path & content]
  (apply dom/a #js {:href (path-url selected-path)} content))

(defn navigate-to-path
  [selected-path]
  (set! js/window.location.href (path-url selected-path)))<|MERGE_RESOLUTION|>--- conflicted
+++ resolved
@@ -11,37 +11,12 @@
 (def text-url-mapping (atom nil))
 
 (defn token->path [token]
-<<<<<<< HEAD
-  (let [[main-token chapter-id section-id question-token subsection-index] (string/split token #"/")]
-    (let [parsed-subsection (.parseInt js/window subsection-index)]
-      {:main (keyword main-token)
-       :chapter-id (when (seq chapter-id)
-                     chapter-id)
-       :section-id (when (seq section-id)
-                     section-id)
-       :section-tab (if (= question-token "questions")
-                      :questions
-                      :explanation)
-       :subsection-index (if (js/isNaN parsed-subsection)
-                           0
-                           parsed-subsection)})))
-
-(defn path->token [path]
-  (let [{:keys [main chapter-id section-id section-tab subsection-index]} path]
-    (string/join "/" [(if main
-                        (name main)
-                        "dashboard")
-                      chapter-id section-id
-                      (if (= section-tab :questions)
-                        "questions"
-                        "text")
-                      subsection-index])))
-=======
-  (let [[main-token chapter-text section-text question-token] (string/split token #"/")
+  (let [[main-token chapter-text section-text question-token subsection-index] (string/split token #"/")
         chapter-id (when (seq chapter-text)
                      (get-in @text-url-mapping [:chapter-title->id (keyword chapter-text)]))
         section-id (when (seq section-text)
-                     (get-in @text-url-mapping [:chapter-id->section-title->id (keyword chapter-id) (keyword section-text)]))]
+                     (get-in @text-url-mapping [:chapter-id->section-title->id (keyword chapter-id) (keyword section-text)]))
+        parsed-subsection (.parseInt js/window subsection-index)]
     {:main ({"Leerroute" :dashboard
              "Instaptoets" :entry-quiz
              "Paragraaf" :learning
@@ -50,10 +25,13 @@
      :section-id section-id
      :section-tab (if (= question-token "Vragen")
                     :questions
-                    :explanation)}))
+                    :explanation)
+     :subsection-index (if (js/isNaN parsed-subsection)
+                         0
+                         parsed-subsection)}))
 
 (defn path->token [path]
-  (let [{:keys [main chapter-id section-id section-tab]} path
+  (let [{:keys [main chapter-id section-id section-tab subsection-index]} path
         chapter-text (get-in @text-url-mapping [:id->title (keyword chapter-id)])
         section-text (get-in @text-url-mapping [:id->title (keyword section-id)])]
 
@@ -68,8 +46,8 @@
         :chapter-quiz
         (str "Hoofdstuktoets/" chapter-text)
         :learning
-        (str "Paragraaf/" chapter-text "/" section-text "/" (if (= section-tab :questions) "Vragen" "Uitleg"))))))
->>>>>>> 5f817ad6
+        (str "Paragraaf/" chapter-text "/" section-text "/" (if (= section-tab :questions) "Vragen" "Uitleg") "/" subsection-index)))))
+
 
 (defn wrap-history [widgets]
   (fn [cursor owner]
