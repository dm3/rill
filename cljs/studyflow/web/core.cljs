--- conflicted
+++ resolved
@@ -3,7 +3,7 @@
             [goog.dom.classes :as gclasses]
             [goog.string :as gstring]
             [goog.events :as gevents]
-            [om.core :as om :include-macros true]
+            [om.coreom.core :as om :include-macros true]
             [om.dom :as dom :include-macros true]
             [studyflow.web.history :refer [navigate-to-path]]
             [goog.Timer :as gtimer]
@@ -74,410 +74,3 @@
                                :section-id nil})
             nil)
           (recur)))))
-<<<<<<< HEAD
-=======
-
-(defn question-panel [cursor owner]
-  (reify
-    om/IWillMount
-    (will-mount [_]
-      )
-    om/IRender
-    (render [_]
-      (let [{:keys [chapter-id section-id]} (get-in cursor [:view :selected-path])
-            student-id (get-in cursor [:static :student :id])
-            section-test (get-in cursor [:aggregates section-id])
-            questions (:questions section-test)
-            question (peek questions)
-            question-id (:question-id question)
-            question-data (question-by-id cursor section-id question-id)
-            question-index (:question-index question)
-            current-answers (->> (get-in cursor [:view :section section-id :test :questions [question-id question-index] :answer] {})
-                                 ;; deref permanently
-                                 (into {}))
-            answer-correct (when (contains? question :correct)
-                             (:correct question))
-            progress-modal (get-in cursor [:view :progress-modal])
-            complete-again-section-gif "https://assets.studyflow.nl/learning/184.gif"
-            stumbling-gif "https://assets.studyflow.nl/learning/187.gif"
-            finish-section-gif (rand-nth ["https://assets.studyflow.nl/learning/206.gif"
-                                          "https://assets.studyflow.nl/learning/haters.gif"
-                                          "https://assets.studyflow.nl/learning/helping-dogs.gif"
-                                          "https://assets.studyflow.nl/learning/sewing.gif"
-                                          "https://assets.studyflow.nl/learning/milk.gif"])
-            explanation-link (-> (get-in cursor [:view :selected-path])
-                                 (assoc :section-tab :explanation)
-                                 history-link)
-            course-id (get-in cursor [:static :course-id])
-            section-test-aggregate-version (:aggregate-version section-test)
-            submitted-answers (:inputs question)
-            current-answers (if answer-correct
-                              (zipmap (map name (keys submitted-answers))
-                                      (vals submitted-answers))
-                              current-answers)
-            inputs (input-builders cursor question-id question-data current-answers (not answer-correct)
-                                   [:view :section section-id :test :questions [question-id question-index] :answer])
-            answering-allowed (and (not answer-correct)
-                                   (every? (fn [input-name]
-                                             (seq (get current-answers input-name)))
-                                           (keys inputs)))
-            _ (om/set-state-nr! owner :submit
-                                (fn []
-                                  (when answering-allowed
-                                    (async/put!
-                                     (om/get-shared owner :command-channel)
-                                     ["section-test-commands/check-answer"
-                                      section-id
-                                      student-id
-                                      section-test-aggregate-version
-                                      course-id
-                                      question-id
-                                      current-answers]))
-                                  (let [progress-modal (get-in @cursor [:view :progress-modal])]
-                                    (when answer-correct
-                                      (if (= progress-modal :launchable)
-                                        (let [notification-channel (om/get-shared owner :notification-channel)]
-                                          (async/put! notification-channel {:type "studyflow.web.ui/FinishedModal"}))
-                                        ;; not= progress-modal :launchable
-                                        (async/put! (om/get-shared owner :command-channel)
-                                                    ["section-test-commands/next-question"
-                                                     section-id
-                                                     student-id
-                                                     section-test-aggregate-version
-                                                     course-id]))))
-                                  (when (or (= progress-modal :show-finish-modal)
-                                            (= progress-modal :show-streak-completed-modal))
-                                    (do
-                                      (om/update! cursor
-                                                  [:view :selected-path]
-                                                  (let [cursor @cursor]
-                                                    (-> (get-in cursor [:view :selected-path])
-                                                        (merge (get-in cursor [:view :course-material :forward-section-links
-                                                                               {:chapter-id chapter-id :section-id section-id}])))))
-                                      (om/update! cursor
-                                                  [:view :progress-modal]
-                                                  :dismissed)))
-                                  (om/set-state-nr! owner :submit nil)))
-            submit (fn []
-                     (when-let [f (om/get-state owner :submit)]
-                       (f)))
-            revealed-answer (get question :worked-out-answer)]
-
-        (dom/div nil (condp = progress-modal
-                       :show-finish-modal
-                       (modal (dom/span nil
-                                        (dom/h1 nil "Yes! Je hebt 5 vragen achter elkaar goed!")
-                                        (dom/img #js {:src finish-section-gif})
-                                        (dom/p nil "Deze paragraaf is nu klaar. Ga verder naar de volgende paragraaf (of blijf nog even oefenen)." ))
-                              (dom/button #js {:onClick (fn [e]
-                                                          (submit))}
-                                          "Volgende paragraaf")
-                              (dom/a #js {:href ""
-                                          :onClick (fn [e]
-                                                     (om/update! cursor
-                                                                 [:view :progress-modal]
-                                                                 :dismissed)
-                                                     (async/put! (om/get-shared owner :command-channel)
-                                                                 ["section-test-commands/next-question"
-                                                                  section-id
-                                                                  student-id
-                                                                  section-test-aggregate-version
-                                                                  course-id])
-                                                     false)}
-                                     "Blijven oefenen"))
-                       :show-stuck-modal
-                       (modal (dom/span nil
-                                        (dom/h1 #js {:className "stumbling_block"} "Oeps! deze is moeilijk")
-                                        (dom/img #js {:src stumbling-gif})
-                                        (dom/p nil "We raden je aan om de uitleg nog een keer te lezen." (dom/br nil) "Dan worden de vragen makkelijker!"))
-
-                              (dom/button #js {:onClick
-                                               (fn [e]
-                                                 (om/update! cursor
-                                                             [:view :progress-modal]
-                                                             :dismissed)
-                                                 (js/window.location.assign explanation-link))}
-                                          "Uitleg lezen")
-                              nil)
-
-                       :show-streak-completed-modal
-                       (modal (dom/span nil
-                                        (dom/h1 nil "Hoppa! Weer goed!")
-                                        (dom/img #js {:src complete-again-section-gif})
-                                        (dom/p nil "Je hebt deze paragraaf nog een keer voltooid." (dom/br nil) "We denken dat je hem nu wel snapt :)."))
-                              (dom/button #js {:onClick (fn [e]
-                                                          (submit))}
-                                          "Volgende paragraaf"))
-                       nil)
-
-                 (dom/article #js {:id "m-section"}
-                              (tag-tree-to-om (:tag-tree question-data) inputs)
-                              (when revealed-answer
-                                (dom/div #js {:className "wrap-dangerous-html"}
-                                         (dom/div #js {:dangerouslySetInnerHTML #js {:__html revealed-answer}} nil))))
-                 (dom/div #js {:id "m-question_bar"}
-                          (tool-box (:tools question-data))
-                          (if answer-correct
-                            ;; this doesn't have the disabled handling
-                            ;; as all the click-once-buttons because
-                            ;; we need the ref for set-focus
-                            (dom/button #js {:className "btn blue pull-right"
-                                             :ref "FOCUSED_BUTTON"
-                                             :onClick
-                                             (fn []
-                                               (submit))}
-                                        (if (= progress-modal :launchable)
-                                          "Goed! Voltooi paragraaf"
-                                          "Goed! Volgende vraag"))
-                            (om/build (click-once-button "Nakijken"
-                                                         (fn []
-                                                           (submit))
-                                                         :enabled answering-allowed
-                                                         :className (get-in cursor [:view :shake-class]))
-                                      cursor))
-                          (om/build reveal-answer-button
-                                    {:revealed-answer revealed-answer
-                                     :question-id question-id
-                                     :question-data question-data
-
-                                     :section-id section-id
-                                     :student-id student-id
-                                     :section-test-aggregate-version section-test-aggregate-version
-                                     :course-id course-id})))))
-    om/IDidUpdate
-    (did-update [_ _ _]
-      (focus-input-box owner))
-    om/IDidMount
-    (did-mount [_]
-      (focus-input-box owner)
-      (helpers/ipad-fix-scroll-after-switching)
-      (let [key-handler (goog.events.KeyHandler. js/document)]
-        (when-let [key @key-listener]
-          (goog.events/unlistenByKey key))
-        (->> (goog.events/listen key-handler
-                                 goog.events.KeyHandler.EventType.KEY
-                                 (fn [e]
-                                   (when (= (.-keyCode e) 13) ;;enter
-                                     (when-let [f (om/get-state owner :submit)]
-                                       (f)))))
-             (reset! key-listener))))))
-
-(defn section-test-loading [cursor owner]
-  (reify
-    om/IDidMount
-    (did-mount [_]
-      (helpers/ipad-fix-scroll-after-switching)
-      (let [{:keys [section-id]} (get-in cursor [:view :selected-path])
-            student-id (get-in cursor [:static :student :id])]
-        (async/put! (om/get-shared owner :command-channel)
-                    ["section-test-commands/init-when-nil"
-                     section-id
-                     student-id])))
-    om/IRender
-    (render [_]
-      (dom/article #js {:id "m-section"} "Vragen aan het laden..."))))
-
-(defn section-test [cursor owner]
-  (reify
-    om/IRender
-    (render [_]
-      (let [{:keys [chapter-id section-id]} (get-in cursor [:view :selected-path])
-            student-id (get-in cursor [:static :student :id])]
-        (if-let [section-test (get-in cursor [:aggregates section-id])]
-          (let [questions (:questions section-test)
-                question (peek questions)
-                question-id (:question-id question)]
-            (if-let [question-data (question-by-id cursor section-id question-id)]
-              (om/build question-panel cursor)
-              (dom/article #js {:id "m-section"} "Vraag laden")))
-          (om/build section-test-loading cursor))))))
-
-(defn path-panel [cursor owner]
-  (reify
-    om/IRender
-    (render [_]
-      (let [{:keys [section-id section-tab]} (get-in cursor [:view :selected-path])]
-        (if (= section-tab :questions)
-          (let [student-id (get-in cursor [:static :student :id])
-                section-test (get-in cursor [:aggregates section-id])]
-            (om/build streak-box (:streak section-test)))
-          (dom/div #js {:id "m-path"}))))))
-
-(defn section-panel [cursor owner]
-  (let [load-data (fn []
-                    (let [{:keys [chapter-id section-id]} (get-in cursor [:view :selected-path])]
-                      (when (and chapter-id section-id)
-                        (async/put! (om/get-shared owner :data-channel)
-                                    ["data/section-explanation" chapter-id section-id]))))]
-    (reify
-      om/IRender
-      (render [_]
-        (let [{:keys [chapter-id section-id section-tab]} (get-in cursor [:view :selected-path])
-              selected-path (get-in cursor [:view :selected-path])]
-          (load-data) ;; hacky should go through will-mount?/will-update?
-          (dom/section #js {:id "main"}
-                       (if (= section-tab :explanation)
-                         (if section-id
-                           (om/build section-explanation-panel cursor)
-                           (dom/article #js {:id "m-section"}
-                                        "Maak een keuze uit het menu"))
-                         (om/build section-test cursor))
-                       (om/build path-panel cursor)))))))
-
-(defn sections-navigation [cursor chapter]
-  (apply dom/ol #js {:id "section_list"}
-         (let [chapter-id (:id chapter)
-               rcm-action (recommended-action cursor)
-               recommended-id (:id rcm-action)]
-           (concat
-            (for [{:keys [title status]
-                   section-id :id
-                   :as section} (:sections chapter)]
-              (let [section-status (get {"finished" "finished"
-                                         "stuck" "stumbling_block"
-                                         "in-progress" "in_progress"} status "")
-                    section-link (section-explanation-link cursor chapter section)]
-                (dom/li #js {:data-id section-id
-                             :className (str "section_list_item " section-status
-                                             (when (= recommended-id section-id) " recommended")) }
-                        (dom/a #js {:href section-link
-                                    :className (str "section_link "
-                                                    section-status)}
-                               title)
-                        (dom/a #js {:className "btn blue chapter_nav_btn"
-                                    :href section-link} "Start"))))
-            [(chapter-quiz/chapter-quiz-navigation-button cursor (:chapter-quiz chapter) chapter-id)]))))
-
-(defn chapter-navigation [cursor selected-chapter-id course chapter]
-  (let [selected? (= selected-chapter-id (:id chapter))]
-    (dom/li #js {:className (str "chapter_list_item"
-                                 (when (= (:status chapter) "finished") " finished")
-                                 (when selected? " open"))}
-            (dom/a #js {:data-id (:id course)
-                        :className "chapter_title"
-                        :href (-> (get-in cursor [:view :selected-path])
-                                  (assoc :chapter-id (:id chapter)
-                                         :section-id nil
-                                         :main :dashboard)
-                                  history-link)}
-                   (:title chapter))
-            (when selected?
-              (sections-navigation cursor chapter)))))
-
-(defn dashboard-navigation [cursor owner]
-  (reify
-    om/IWillMount
-    (will-mount [_]
-      (let [chapter-id (get-in cursor [:view :selected-path :chapter-id])
-            student-id (get-in cursor [:static :student :id])]
-        (async/put! (om/get-shared owner :data-channel)
-                    ["data/navigation" chapter-id student-id])))
-    om/IRender
-    (render [_]
-      (let [course (get-in cursor [:view :course-material])
-            chapter-id (or (get-in cursor [:view :selected-path :chapter-id]) (:id (first (:chapters course))))]
-
-        (if course
-          (dom/div nil
-                   (dom/nav #js {:id "m-dashboard_chapter_nav"}
-                            (dom/h1 #js {:className "chapter_nav_title"} "Mijn Leerroute")
-                            (apply dom/ol #js {:className "chapter_list"}
-                                   (let [{:keys [name status]
-                                          entry-quiz-id :id
-                                          :as entry-quiz} (get-in cursor [:view :course-material :entry-quiz])
-                                          status (keyword status)]
-                                     (when (not (#{:passed :failed} status))
-                                       (dom/li #js {:className "chapter_list_item"}
-                                               (dom/a #js {:className "chapter_title"
-                                                           :href (history-link {:main :entry-quiz})}
-                                                      "Instaptoets"))))
-                                   (map (partial chapter-navigation cursor chapter-id course)
-                                        (:chapters course))))
-                   (dom/div #js {:id "m-path"}))
-          (dom/h2 nil "Hoofdstukken laden..."))))))
-
-(defn dashboard-top-header
-  [cursor owner]
-  (reify
-    om/IRender
-    (render [_]
-      (dom/header #js {:id "m-top_header"}
-                  (dom/h1 #js {:id "logo"} (:name (get-in cursor [:view :course-material])))
-                  (dom/a #js {:id "help" :href "#"})
-                  (dom/a #js {:id "settings" :href "#"})
-                  (when-let [url (get-in cursor [:static :teaching-url])]
-                    (dom/a #js {:id "teaching" :href url} "Docent omgeving"))
-                  (dom/form #js {:method "POST"
-                                 :action (get-in cursor [:static :logout-target])
-                                 :id "logout-form"}
-                            (dom/input #js {:type "hidden"
-                                            :name "_method"
-                                            :value "DELETE"})
-                            (dom/button #js {:type "submit"}
-                                        "Uitloggen"))))))
-
-(defn dashboard-sidenav
-  [cursor owner]
-  (reify
-    om/IRender
-    (render [_]
-      (dom/aside #js {:id "m-sidenav"}
-                 (dom/div #js {:id "student_info"} (get-in cursor [:static :student :full-name]))
-                 (dom/div #js {:id "recommended_action"}
-                          (let [{:keys [title link]} (recommended-action cursor)]
-                            (dom/div nil
-                                     (dom/span nil "Ga verder met:")
-                                     (dom/p #js {:id "recommended_title"} title)
-                                     (dom/a #js {:id "recommended_button"
-                                                 :className "btn big yellow" :href link} "Start"))))
-                 (dom/div #js {:id "support_info"})))))
-
-(defn dashboard [cursor owner]
-  (reify
-    om/IWillMount
-    (will-mount [_]
-      (async/put! (om/get-shared owner :data-channel)
-                  ["data/dashboard" (get-in cursor [:static :course-id]) (get-in cursor  [:static :student :id])]))
-    om/IRender
-    (render [_]
-      (dom/div #js {:id "dashboard_page"}
-               (om/build dashboard-top-header cursor)
-               (om/build dashboard-sidenav cursor)
-               (dom/section #js {:id "main"}
-                            (om/build dashboard-navigation cursor))))))
-
-(defn page-header [cursor owner]
-  (reify
-    om/IRender
-    (render [_]
-      (let [{:keys [chapter-id section-id section-tab]} (get-in cursor [:view :selected-path])
-            course (get-in cursor [:view :course-material])
-            chapter (some (fn [{:keys [id] :as chapter}]
-                            (when (= id chapter-id)
-                              chapter)) (:chapters course))
-            section (some (fn [{:keys [id] :as section}]
-                            (when (= id section-id)
-                              section)) (:sections chapter))]
-        (dom/header #js {:id "m-top_header"}
-                    (dom/a #js {:id "home"
-                                :href  (-> (get-in cursor [:view :selected-path])
-                                           (assoc :main :dashboard)
-                                           history-link)})
-                    (dom/ul #js {:className "section-toggle"}
-                            (dom/li nil
-                                    (dom/a #js {:className (str "section-toggle-link explanation-link"
-                                                                (when (= section-tab :explanation)
-                                                                  " selected"))
-                                                :href (-> (get-in cursor [:view :selected-path])
-                                                          (assoc :section-tab :explanation)
-                                                          history-link)}
-                                           "Uitleg"))
-                            (dom/li nil
-                                    (dom/a #js {:className (str "section-toggle-link questions-link"
-                                                                (when (= section-tab :questions)
-                                                                  " selected"))
-                                                :href (-> (get-in cursor [:view :selected-path])
-                                                          (assoc :section-tab :questions)
-                                                          history-link)}
-                                           "Vragen"))))))))
->>>>>>> d1fee8a9
