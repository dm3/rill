--- conflicted
+++ resolved
@@ -98,13 +98,10 @@
   [:ok [(events/created student-id full-name)
         (events/edu-route-credentials-added student-id edu-route-id)]])
 
-<<<<<<< HEAD
-=======
 (defmethod handle-event ::events/EduRouteCredentialsAdded
   [student _]
   student)
 
->>>>>>> 5d272062
 ;;;;;;;;;;;;;;;;;;;;;;;;;;;;;;;;;;;;;;;;
 ;; changing email
 
