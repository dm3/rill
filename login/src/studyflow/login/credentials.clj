--- conflicted
+++ resolved
@@ -23,46 +23,30 @@
 (defn add-email-and-password-credentials
   [db student-id {:keys [email encrypted-password]}]
   (assoc-in db [:by-email email]
-            {:uuid student-id
-             :role "student"
+            {:user-id student-id
+             :user-role "student"
              :encrypted-password encrypted-password}))
 
 (defn change-email-and-password-credentials
   [db student-id {:keys [email encrypted-password]}]
   (assoc db :by-email
          (into {email
-                {:uuid student-id
-                 :role "student"
+                {:user-id student-id
+                 :user-role "student"
                  :encrypted-password encrypted-password }}
-               (filter (fn [[_ user]] (not= student-id (:uuid user))) db))))
+               (filter (fn [[_ user]] (not= student-id (:user-id user))) db))))
 
 (defn add-edu-route-credentials
   [db student-id edu-route-id]
   (assoc-in db [:by-edu-route-id edu-route-id]
-            {:uuid student-id
-             :role "student"}))
+            {:user-id student-id
+             :user-role "student"}))
 
 ;;;;;;;;;;;;;;;;;;;;;;;;;;;;;;;;;;;;;;;;
 ;; Event sourcing
 
 (defmulti handle-event (fn [_ event] (message/type event)))
 
-<<<<<<< HEAD
-(defmethod handle-event ::student-events/CredentialsAdded
-  [state {:keys [email student-id encrypted-password]}]
-  (assoc state email
-         {:user-id student-id
-          :user-role "student"
-          :encrypted-password encrypted-password}))
-
-(defmethod handle-event ::student-events/CredentialsChanged
-  [state {:keys [email student-id encrypted-password]}]
-  (into {email
-          {:user-id student-id
-           :user-role "student"
-           :encrypted-password encrypted-password }}
-        (filter (fn [[_ user]] (not= student-id (:user-id user))) state)))
-=======
 (defmethod handle-event :studyflow.school-administration.student.events/CredentialsAdded
   [db {:keys [student-id credentials]}]
   (add-email-and-password-credentials db student-id credentials))
@@ -74,7 +58,6 @@
 (defmethod handle-event :studyflow.school-administration.student.events/EduRouteCredentialsAdded
   [db {:keys [edu-route-id student-id] :as event}]
   (add-edu-route-credentials db student-id edu-route-id))
->>>>>>> 9209fddd
 
 (defmethod handle-event :default
   [db _]
