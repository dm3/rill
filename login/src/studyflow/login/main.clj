(ns studyflow.login.main
  (:require [clojure.java.jdbc :as sql]
            [clojure.string :as str]
            [clojure.tools.logging :as log]
            [compojure.core :refer [defroutes GET POST]]
            [compojure.route :refer [not-found]]
            [crypto.password.bcrypt :as bcrypt]
            [environ.core :refer [env]]
            [hiccup.page :refer [html5 include-css]]
            [hiccup.element :as element]
            [hiccup.form :as form]
            [ring.util.response :as response]
            [ring.middleware.params :refer [wrap-params]]
            [ring.middleware.anti-forgery :refer [*anti-forgery-token*]]
            [ring.middleware.defaults :refer [wrap-defaults site-defaults]]
            [taoensso.carmine :as car :refer (wcar)]))

(def app-title "Studyflow")
(def studyflow-env (keyword (env :studyflow-env)))
(def publishing-url (studyflow-env (env :publishing-url)))
(def cookie-domain (studyflow-env (env :cookie-domain)))
(def session-max-age (studyflow-env (env :session-max-age)))


(def redis  {:pool {} :spec {}})

(def default-redirect-path {"editor" publishing-url
                            "tester" "https://staging.studyflow.nl"})

;;;;;;;;;;;;;;;;;;;;;;;;;;;;;;;;;;;;;;;;
;; View

(defn layout [title & body]
  (html5
    [:head
      [:title (str/join " - " [app-title title])]
      [:meta {:name "viewport" :content "width=device-width, initial-scale=1.0"}]
      (include-css "http://cdnjs.cloudflare.com/ajax/libs/twitter-bootstrap/3.1.0/css/bootstrap.css")
      (include-css "screen.css")
      "<!-- [if lt IE 9>]"
      [:script {:src "http://cdnjs.cloudflare.com/ajax/libs/html5shiv/3.7/html5shiv.js"}]
      [:script {:src "http://cdnjs.cloudflare.com/ajax/libs/respond.js/1.3.0/respond.js"}]
      "<! [endif]-->"]
    [:body
      [:div {:class "container"} body]
      "<!-- /container -->"
      [:script {:src "http://cdnjs.cloudflare.com/ajax/libs/jquery/2.0.3/jquery.min.js"}]
      [:script {:src "http://cdnjs.cloudflare.com/ajax/libs/twitter-bootstrap/3.1.0/js/bootstrap.min.js"}]]))

(defn render-login [email password msg]
  (form/form-to
    {:role "form" :class "form-signin" } [:post "/"]
    (form/hidden-field "__anti-forgery-token" *anti-forgery-token*)
    [:h2 {:class "form-signin-heading"} msg]
    (form/email-field {:class "form-control" :placeholder "Email address"} "email" email) ;; required autofocus
    (form/password-field {:class "form-control" :placeholder "Password"} "password" password) ;; required
    [:button {:class "btn btn-lg btn-primary btn-block" :type "submit"} "Sign in"]))

;;;;;;;;;;;;;;;;;;;;;;;;;;;;;;;;;;;;;;;;
;; Controller

(defn redirect-to [path]
  {:status 302
   :headers {"Location" path}})

(defroutes actions
  (GET "/" {:keys [user-role params]}
       (if user-role
         {:redirect-for-role user-role}
         (layout "Studyflow Beta" (render-login (:email params) (:password params) "Please sign in"))))

  (POST "/" {authenticate :authenticate {:keys [email password]} :params}
        (if-let [user (authenticate email password)]
          (assoc (redirect-to "/") :login-user user)
          (layout "Studyflow Beta" (render-login email password "Wrong email / password combination"))))

  (POST "/logout" {}
       (assoc (redirect-to "/") :logout-user true))

<<<<<<< HEAD
  (GET "/logout" {}
       (assoc (redirect-to "/") :logout-user true))
=======
  ;; temporary until POST logout works without anti-forgery-token
  (GET "/logout" {}
       (assoc (redirect-to "/") :logout-user true))
  ;; /temporary until POST logout works without anti-forgery-token
>>>>>>> 04d42b09

  (not-found "Nothing here"))

;;;;;;;;;;;;;;;;;;;;;;;;;;;;;;;;;;;;;;;;
;; Model

(defmacro wcar*  [& body] `(car/wcar redis ~@body))

(defn deregister-uuid! [uuid]
  (wcar* (car/del uuid)))

(defn register-uuid! [uuid role]
  (wcar* (car/set uuid role)
         (car/expire uuid session-max-age)))

(defn role-for-uuid [uuid]
  (wcar* (car/get uuid)))


;;;;;;;;;;;;

(defn- find-user-by-email [db email]
  (first (sql/query db ["SELECT uuid, role, password FROM users WHERE email = ?" email])))

(defn authenticate [db email password]
  (if-let [user (find-user-by-email db email)]
    (if (bcrypt/check password (:password user))
      user)))

;;;;;;;;;;;;;;;;;;

(defn get-uuid-from-cookies [cookies]
  (:value (get cookies "studyflow_session")))

(defn make-uuid-cookie [uuid & [max-age]]
  (let [max-age (or max-age session-max-age)]
    (if cookie-domain
      {:studyflow_session {:value uuid :max-age max-age :domain cookie-domain}}
      {:studyflow_session {:value uuid :max-age max-age}})))

(defn clear-uuid-cookie []
  (make-uuid-cookie "" -1))


;;;;;;;;;;;;;;;;;;;;;;;;;;;;;;;;;;;;;;;;
;; Wiring

(defn wrap-authenticator [app db]
  (fn [req]
    (app (assoc req :authenticate (partial authenticate db)))))

(defn wrap-login-user [app]
  (fn [req]
    (let [resp (app req)]
      (if-let [user (:login-user resp)]
        (do
          (register-uuid! (:uuid user) (:role user))
          (assoc resp :cookies (make-uuid-cookie (:uuid user))))
        resp))))

(defn wrap-logout-user [app]
  (fn [req]
    (let [resp (app req)]
      (if (:logout-user resp)
        (do
          (deregister-uuid! (get-uuid-from-cookies (:cookies req)))
          (assoc resp :cookies (clear-uuid-cookie)))
        resp))))

(defn wrap-user-role [app]
  (fn [req]
    (let [user-role (role-for-uuid (get-uuid-from-cookies (:cookies req)))]
      (app (assoc req :user-role user-role)))))

(defn wrap-redirect-for-role [app]
  (fn [req]
    (let [cookies (:cookies req)
          resp (app req)]
      (if-let [user-role (:redirect-for-role resp)]
        (redirect-to (or (:value (cookies "studyflow_redir_to"))
                         (default-redirect-path user-role)))
        resp))))

(def db
  {:classname "org.postgresql.Driver"
   :subprotocol "postgresql"
   :subname (env :db-subname)
   :user (env :db-user)
   :password (env :db-password)})


(defn set-studyflow-site-defaults []
  (-> site-defaults
      (assoc-in [:session :cookie-name] "studyflow_login_session")))

(def app
  (->
   actions
   wrap-logout-user
   wrap-login-user
   wrap-logout-user
   wrap-redirect-for-role
   wrap-user-role
   (wrap-defaults (set-studyflow-site-defaults))
   (wrap-authenticator db)))<|MERGE_RESOLUTION|>--- conflicted
+++ resolved
@@ -77,15 +77,10 @@
   (POST "/logout" {}
        (assoc (redirect-to "/") :logout-user true))
 
-<<<<<<< HEAD
-  (GET "/logout" {}
-       (assoc (redirect-to "/") :logout-user true))
-=======
   ;; temporary until POST logout works without anti-forgery-token
   (GET "/logout" {}
        (assoc (redirect-to "/") :logout-user true))
   ;; /temporary until POST logout works without anti-forgery-token
->>>>>>> 04d42b09
 
   (not-found "Nothing here"))
 
