(ns studyflow.login.main
  (:require [clojure.string :as str]
            [compojure.core :refer [DELETE GET POST defroutes]]
            [compojure.route :refer [not-found]]
            [environ.core :refer [env]]
            [hiccup.form :as form]
            [hiccup.page :refer [html5 include-css]]
            [ring.middleware.anti-forgery :refer [*anti-forgery-token*]]
            [ring.middleware.defaults :refer [site-defaults wrap-defaults]]
<<<<<<< HEAD
            [studyflow.components.session-store :refer [create-session delete-session! get-user-id get-role]]
            [taoensso.carmine :as car]))
=======
            [ring.util.codec :refer [form-encode]]
            [ring.util.response :refer [content-type]]
            [taoensso.carmine :as car]
            [rill.handler :refer [try-command]]
            [studyflow.login.edu-route-service :refer [get-student-info check-edu-route-signature]]
            [studyflow.login.edu-route-student :as edu-route-student]
            [clojure.tools.logging :as log]))
>>>>>>> 9209fddd

(def app-title "Studyflow")
(assert (env :studyflow-env) "login requires .lein-env on path")
(def studyflow-env (keyword (env :studyflow-env)))
(def publishing-url (studyflow-env (env :publishing-url)))
(def learning-url (studyflow-env (env :learning-url)))
(def cookie-domain (studyflow-env (env :cookie-domain)))
(def session-max-age (studyflow-env (env :session-max-age)))

<<<<<<< HEAD
(def default-redirect-path {"editor" publishing-url
                            "student" learning-url
                            "tester" "https://staging.studyflow.nl"})
=======

(def redis  {:pool {} :spec {}})

(defn default-redirect-path
  [role]
  {:post [%]}
  ({"editor" publishing-url
    "tester" "https://staging.studyflow.nl"
    "student" "http://learning-beta.studyflow.nl"} role))
>>>>>>> 9209fddd

;;;;;;;;;;;;;;;;;;;;;;;;;;;;;;;;;;;;;;;;
;; View

(defn layout [title & body]
  (-> {:status 200
       :body (html5
              [:head
               [:title (str/join " - " [app-title title])]
               [:meta {:name "viewport" :content "width=device-width, initial-scale=1.0"}]
               (include-css "//cdnjs.cloudflare.com/ajax/libs/twitter-bootstrap/3.1.0/css/bootstrap.css")
               (include-css "screen.css")
               "<!-- [if lt IE 9>]"
               [:script {:src "//cdnjs.cloudflare.com/ajax/libs/html5shiv/3.7/html5shiv.js"}]
               [:script {:src "//cdnjs.cloudflare.com/ajax/libs/respond.js/1.3.0/respond.js"}]
               "<! [endif]-->"]
              [:body
               [:div.container body]
               "<!-- /container -->"
               [:script {:src "//cdnjs.cloudflare.com/ajax/libs/jquery/2.0.3/jquery.min.js"}]
               [:script {:src "//cdnjs.cloudflare.com/ajax/libs/twitter-bootstrap/3.1.0/js/bootstrap.min.js"}]])}
      (content-type "text/html")))

(defn render-login [email password msg]
  (form/form-to
   {:role "form" :class "form-signin" } [:post "/"]
   (form/hidden-field "__anti-forgery-token" *anti-forgery-token*)
   [:h2.form-signin-heading msg]
   (form/email-field {:class "form-control" :placeholder "Email address"} "email" email) ;; required autofocus
   (form/password-field {:class "form-control" :placeholder "Password"} "password" password) ;; required
   [:button.btn.btn-lg.btn-primary.btn-block {:type "submit"} "Sign in"]))

(defn please-wait
  [refresh-count]
  [:h1 "Please wait..." (str refresh-count)])

;;;;;;;;;;;;;;;;;;;;;;;;;;;;;;;;;;;;;;;;
;; Controller

(defn redirect-to [path]
  {:status 302
   :headers {"Location" path}})

(defn refresh [r path seconds]
  (assoc-in r [:headers "Refresh"] (str seconds "; url=" path)))

(defn please-wait-response
  [session refresh-count]
  (-> (layout "Studyflow Beta" (please-wait refresh-count))
      (assoc :session (assoc session :refresh-count  (inc refresh-count)))
      (refresh "/students/sign_in_wait" (* 2 refresh-count))))


(defroutes actions
  (GET "/" {:keys [user-role params]}
       (if user-role
         {:redirect-for-role user-role}
         (layout "Studyflow Beta" (render-login (:email params) (:password params) "Please sign in"))))

  (POST "/" {authenticate :authenticate-by-email-and-password {:keys [email password]} :params}
        (if-let [user (authenticate email password)]
          (assoc (redirect-to "/") :login-user user)
          (layout "Studyflow Beta" (render-login email password "Wrong email / password combination"))))

  (GET "/students/sign_in"
       {{:keys [edurouteSessieID signature EAN] :as params} :params
        :keys [session event-store edu-route-service authenticate-by-edu-route-id]}
       (log/info "eduroute login with params: " params)
       ;; check if eduroute session has a valid format
       (if (check-edu-route-signature edu-route-service edurouteSessieID signature)
         ;; check if eduroute session is valid
         (if-let [{:keys [edu-route-id full-name brin-code] :as edu-route-info} (get-student-info edu-route-service edurouteSessieID)]
           ;; check if we have a registered student with the given edu route id
           (if-let [user (authenticate-by-edu-route-id edu-route-id)]
             ;; succes! happy flow 1: user is an existing student :-)
             (assoc (redirect-to "/") :login-user user)
             ;; happy flow 2: user is new and should get a student account
             ;; fire registration event; school-administration system will
             ;; create new student for us (eventually)
             (do (try-command event-store (edu-route-student/register! edu-route-id full-name brin-code))
                 ;; wait for student to be created
                 ;; redirects to sign_in_wait
                 (please-wait-response (assoc session :edu-route-info edu-route-info) 1)))
           ;; something went wrong while validating the eduroute session.
           (-> (layout "Eduroute auth failed" "Eduroute auth failed")
               (assoc :status 400)))
         (redirect-to "/")))

  (GET "/students/sign_in_wait"
       {{{:keys [edu-route-id]} :edu-route-info
         refresh-count :refresh-count :as session} :session
         authenticate-by-edu-route-id :authenticate-by-edu-route-id}
       (if-let [user (authenticate-by-edu-route-id edu-route-id)]
         (assoc (redirect-to "/") :login-user user)
         (if (< refresh-count 10)
           (please-wait-response session refresh-count)
           (layout "Studyflow Beta" [:p "Helaas, het is erg druk."]))))

  (DELETE "/" {}
          (assoc (redirect-to "/") :logout-user true))
  (not-found "Nothing here")
  ;;(not-found {:status 404})
  )

;;;;;;;;;;;;;;;;;;;;;;;;;;;;;;;;;;;;;;;;
;; Cookie management

(defn get-session-id-from-cookies [cookies]
  (:value (get cookies "studyflow_session")))

(defn make-session-cookie [session-id & [max-age]]
  (let [max-age (or max-age session-max-age)]
    (if cookie-domain
<<<<<<< HEAD
      {:studyflow_session {:value session-id :max-age max-age :domain cookie-domain}}
      {:studyflow_session {:value session-id :max-age max-age}})))
=======
      {:studyflow_session {:value uuid :max-age max-age :domain cookie-domain :path "/"}}
      {:studyflow_session {:value uuid :max-age max-age :path "/"}})))
>>>>>>> 9209fddd

(defn clear-session-cookie []
  (make-session-cookie "" -1))


;;;;;;;;;;;;;;;;;;;;;;;;;;;;;;;;;;;;;;;;
;; Wiring

(defn wrap-login-user [app]
  (fn [{:keys [session-store] :as req}]
    (let [resp (app req)]
      (if-let [user (:login-user resp)]
        (assoc resp :cookies (make-session-cookie (create-session session-store (:user-id user) (:user-role user) session-max-age)))
        resp))))

(defn wrap-logout-user [app]
  (fn [{:keys [session-store] :as req}]
    (let [resp (app req)]
      (if (:logout-user resp)
        (do
          (delete-session! session-store (get-session-id-from-cookies (:cookies req)))
          (assoc resp :cookies (clear-session-cookie)))
        resp))))

(defn wrap-user-role [app]
  (fn [{:keys [session-store] :as req}]
    (let [user-role (get-role session-store (get-session-id-from-cookies (:cookies req)))]
      (app (assoc req :user-role user-role)))))

(defn wrap-redirect-for-role [app]
  (fn [req]
    (let [cookies (:cookies req)
          resp (app req)]
      (if-let [user-role (:redirect-for-role resp)]
        (redirect-to (or (:value (cookies "studyflow_redir_to"))
                         (default-redirect-path user-role)))
        resp))))

(def studyflow-site-defaults
  (-> site-defaults ;; secure-site-defaults
      (assoc-in [:session :cookie-name] "studyflow_login_session")
      (assoc-in [:security :anti-forgery] false)))

(def app
  (-> (var actions)
      wrap-logout-user
      wrap-login-user
      wrap-redirect-for-role
      wrap-user-role
      (wrap-defaults studyflow-site-defaults)))<|MERGE_RESOLUTION|>--- conflicted
+++ resolved
@@ -7,18 +7,12 @@
             [hiccup.page :refer [html5 include-css]]
             [ring.middleware.anti-forgery :refer [*anti-forgery-token*]]
             [ring.middleware.defaults :refer [site-defaults wrap-defaults]]
-<<<<<<< HEAD
             [studyflow.components.session-store :refer [create-session delete-session! get-user-id get-role]]
-            [taoensso.carmine :as car]))
-=======
-            [ring.util.codec :refer [form-encode]]
             [ring.util.response :refer [content-type]]
-            [taoensso.carmine :as car]
             [rill.handler :refer [try-command]]
             [studyflow.login.edu-route-service :refer [get-student-info check-edu-route-signature]]
             [studyflow.login.edu-route-student :as edu-route-student]
             [clojure.tools.logging :as log]))
->>>>>>> 9209fddd
 
 (def app-title "Studyflow")
 (assert (env :studyflow-env) "login requires .lein-env on path")
@@ -28,21 +22,11 @@
 (def cookie-domain (studyflow-env (env :cookie-domain)))
 (def session-max-age (studyflow-env (env :session-max-age)))
 
-<<<<<<< HEAD
-(def default-redirect-path {"editor" publishing-url
-                            "student" learning-url
-                            "tester" "https://staging.studyflow.nl"})
-=======
-
-(def redis  {:pool {} :spec {}})
-
-(defn default-redirect-path
-  [role]
+(defn default-redirect-path [role]
   {:post [%]}
-  ({"editor" publishing-url
-    "tester" "https://staging.studyflow.nl"
-    "student" "http://learning-beta.studyflow.nl"} role))
->>>>>>> 9209fddd
+  (get {"editor" publishing-url
+        "student" learning-url
+        "tester" "https://staging.studyflow.nl"} role))
 
 ;;;;;;;;;;;;;;;;;;;;;;;;;;;;;;;;;;;;;;;;
 ;; View
@@ -156,13 +140,8 @@
 (defn make-session-cookie [session-id & [max-age]]
   (let [max-age (or max-age session-max-age)]
     (if cookie-domain
-<<<<<<< HEAD
-      {:studyflow_session {:value session-id :max-age max-age :domain cookie-domain}}
-      {:studyflow_session {:value session-id :max-age max-age}})))
-=======
-      {:studyflow_session {:value uuid :max-age max-age :domain cookie-domain :path "/"}}
-      {:studyflow_session {:value uuid :max-age max-age :path "/"}})))
->>>>>>> 9209fddd
+      {:studyflow_session {:value session-id :max-age max-age :domain cookie-domain :path "/"}}
+      {:studyflow_session {:value session-id :max-age max-age :path "/"}})))
 
 (defn clear-session-cookie []
   (make-session-cookie "" -1))
