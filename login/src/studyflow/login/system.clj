(ns studyflow.login.system
  (:require [clojure.tools.logging :as log]
            [crypto.password.bcrypt :as bcrypt]
            [com.stuartsierra.component :as component]
            [studyflow.login.credentials :as credentials]
            [studyflow.login.main :as main]
            [studyflow.components.jetty :refer [jetty-component]]
            [studyflow.components.redis-session-store :refer [redis-session-store]]
            [studyflow.components.event-channel :refer [event-channel-component]]
            [studyflow.components.memory-event-store :refer [memory-event-store-component]]
            [studyflow.components.atom-event-store :refer [atom-event-store-component]]
            [studyflow.login.edu-route-mock-service :refer [edu-route-mock-service]]
            [studyflow.login.edu-route-production-service :refer [edu-route-production-service]])
  (:import [org.apache.log4j Logger]))

(defrecord CredentialsComponent [event-channel-component]
  component/Lifecycle

  (start [component]
    (log/info "Starting credentials")
<<<<<<< HEAD
    (let [store (atom {"editor@studyflow.nl" {:user-id "editor-id" :user-role "editor" :encrypted-password (bcrypt/encrypt "editor")}})]
      (credentials/listen! (:channel event-channel) store)
=======
    (let [db (atom {:by-email {"editor@studyflow.nl"
                               {:uuid "editor-id" :role "editor" :encrypted-password (bcrypt/encrypt "editor")}}
                    :by-edu-route-id {"12345"
                                      {:role "student" :uuid "some student id"}}
})]
      (credentials/listen! (:channel event-channel-component) db)
>>>>>>> 9209fddd
      (assoc component
        :credentials-db db
        :authenticate-by-email-and-password-fn #(credentials/authenticate-by-email-and-password @db %1 %2)
        :authenticate-by-edu-route-id-fn #(credentials/authenticate-by-edu-route-id @db %1))))

  (stop [component]
    (log/info "Stopping credentials")
    (dissoc component :credentials-db)))

(defn credentials-component []
  (map->CredentialsComponent {}))

<<<<<<< HEAD
(defrecord RingHandlerComponent [credentials session-store]
=======
(defrecord RingHandlerComponent [credentials-component event-store edu-route-service]
>>>>>>> 9209fddd
  component/Lifecycle

  (start [component]
    (log/info "Starting handler")
    (assoc component :handler
           (fn [req]
             (main/app (assoc req
<<<<<<< HEAD
                         :authenticate (:authenticate-fn credentials)
                         :session-store session-store)))))
=======
                         :authenticate-by-email-and-password (:authenticate-by-email-and-password-fn credentials-component)
                         :edu-route-service edu-route-service
                         :authenticate-by-edu-route-id (:authenticate-by-edu-route-id-fn credentials-component)
                         :event-store (:store event-store))))))
>>>>>>> 9209fddd

  (stop [component]
    (log/info "Stopping handler")
    (dissoc component :handler)))

(defn ring-handler-component []
  (map->RingHandlerComponent {}))

<<<<<<< HEAD
(defn make-system
  [config]
  (component/system-map
   :jetty (component/using (jetty-component (:jetty-port config)) [:ring-handler])
   :ring-handler (component/using (ring-handler-component) [:credentials :session-store])
   :session-store (redis-session-store)
   :credentials (component/using (credentials-component) [:event-channel])
   :event-channel (component/using (event-channel-component) [:event-store])
   :event-store (component/using (memory-event-store-component) [])))
=======
(defonce system nil)

(defn init
  ([config]
     (let [sm (component/system-map
               :jetty (component/using (jetty-component (:jetty-port config)) [:ring-handler])
               :ring-handler (component/using (ring-handler-component) [:credentials-component :event-store :edu-route-service])
               :edu-route-service (edu-route-production-service "DDF9nh3w45s$Wo1w" "studyflow" "qW3#f65S") ;; TODO: get implementation from config
               :credentials-component (component/using (credentials-component) [:event-channel-component])
               :event-channel-component (component/using (event-channel-component) [:event-store])
               :event-store (atom-event-store-component {:uri "http://127.0.0.1:2113" :user "admin" :password "changeit"}))]
       (alter-var-root (var system) (constantly sm))))
  ([]
     (init {:jetty-port 4000})))

(defn start []
  (alter-var-root (var system) component/start))

(defn stop []
  (alter-var-root (var system) component/stop))

(defn reset []
  (stop)
  (init)
  (start))

;; from cascalog playground for swank/slime
(defn bootstrap-emacs []
  (let [logger (Logger/getRootLogger)]
    (doto (. logger (getAppender "stdout"))
      (.setWriter *out*))
    (alter-var-root #'clojure.test/*test-out* (constantly *out*))
    (log/info "Logging to repl")))
>>>>>>> 9209fddd
<|MERGE_RESOLUTION|>--- conflicted
+++ resolved
@@ -13,22 +13,17 @@
             [studyflow.login.edu-route-production-service :refer [edu-route-production-service]])
   (:import [org.apache.log4j Logger]))
 
-(defrecord CredentialsComponent [event-channel-component]
+(defrecord CredentialsComponent [event-channel]
   component/Lifecycle
 
   (start [component]
     (log/info "Starting credentials")
-<<<<<<< HEAD
-    (let [store (atom {"editor@studyflow.nl" {:user-id "editor-id" :user-role "editor" :encrypted-password (bcrypt/encrypt "editor")}})]
-      (credentials/listen! (:channel event-channel) store)
-=======
     (let [db (atom {:by-email {"editor@studyflow.nl"
                                {:uuid "editor-id" :role "editor" :encrypted-password (bcrypt/encrypt "editor")}}
                     :by-edu-route-id {"12345"
                                       {:role "student" :uuid "some student id"}}
 })]
-      (credentials/listen! (:channel event-channel-component) db)
->>>>>>> 9209fddd
+      (credentials/listen! (:channel event-channel) db)
       (assoc component
         :credentials-db db
         :authenticate-by-email-and-password-fn #(credentials/authenticate-by-email-and-password @db %1 %2)
@@ -41,11 +36,7 @@
 (defn credentials-component []
   (map->CredentialsComponent {}))
 
-<<<<<<< HEAD
-(defrecord RingHandlerComponent [credentials session-store]
-=======
-(defrecord RingHandlerComponent [credentials-component event-store edu-route-service]
->>>>>>> 9209fddd
+(defrecord RingHandlerComponent [credentials session-store event-store edu-route-service]
   component/Lifecycle
 
   (start [component]
@@ -53,15 +44,11 @@
     (assoc component :handler
            (fn [req]
              (main/app (assoc req
-<<<<<<< HEAD
-                         :authenticate (:authenticate-fn credentials)
+                         :authenticate-by-email-and-password (:authenticate-by-email-and-password-fn credentials)
+                         :edu-route-service edu-route-service
+                         :authenticate-by-edu-route-id (:authenticate-by-edu-route-id-fn credentials)
+                         :event-store (:store event-store)
                          :session-store session-store)))))
-=======
-                         :authenticate-by-email-and-password (:authenticate-by-email-and-password-fn credentials-component)
-                         :edu-route-service edu-route-service
-                         :authenticate-by-edu-route-id (:authenticate-by-edu-route-id-fn credentials-component)
-                         :event-store (:store event-store))))))
->>>>>>> 9209fddd
 
   (stop [component]
     (log/info "Stopping handler")
@@ -70,48 +57,13 @@
 (defn ring-handler-component []
   (map->RingHandlerComponent {}))
 
-<<<<<<< HEAD
 (defn make-system
   [config]
   (component/system-map
    :jetty (component/using (jetty-component (:jetty-port config)) [:ring-handler])
-   :ring-handler (component/using (ring-handler-component) [:credentials :session-store])
+   :ring-handler (component/using (ring-handler-component) [:credentials :session-store :event-store :edu-route-service])
+   :edu-route-service (edu-route-production-service "DDF9nh3w45s$Wo1w" "studyflow" "qW3#f65S") ;; TODO: get implementation from config
    :session-store (redis-session-store)
    :credentials (component/using (credentials-component) [:event-channel])
    :event-channel (component/using (event-channel-component) [:event-store])
-   :event-store (component/using (memory-event-store-component) [])))
-=======
-(defonce system nil)
-
-(defn init
-  ([config]
-     (let [sm (component/system-map
-               :jetty (component/using (jetty-component (:jetty-port config)) [:ring-handler])
-               :ring-handler (component/using (ring-handler-component) [:credentials-component :event-store :edu-route-service])
-               :edu-route-service (edu-route-production-service "DDF9nh3w45s$Wo1w" "studyflow" "qW3#f65S") ;; TODO: get implementation from config
-               :credentials-component (component/using (credentials-component) [:event-channel-component])
-               :event-channel-component (component/using (event-channel-component) [:event-store])
-               :event-store (atom-event-store-component {:uri "http://127.0.0.1:2113" :user "admin" :password "changeit"}))]
-       (alter-var-root (var system) (constantly sm))))
-  ([]
-     (init {:jetty-port 4000})))
-
-(defn start []
-  (alter-var-root (var system) component/start))
-
-(defn stop []
-  (alter-var-root (var system) component/stop))
-
-(defn reset []
-  (stop)
-  (init)
-  (start))
-
-;; from cascalog playground for swank/slime
-(defn bootstrap-emacs []
-  (let [logger (Logger/getRootLogger)]
-    (doto (. logger (getAppender "stdout"))
-      (.setWriter *out*))
-    (alter-var-root #'clojure.test/*test-out* (constantly *out*))
-    (log/info "Logging to repl")))
->>>>>>> 9209fddd
+   :event-store (component/using (memory-event-store-component) [])))