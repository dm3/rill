(ns studyflow.login.credentials-test
  (:require [clojure.test :refer :all]
            [crypto.password.bcrypt :as bcrypt]
            [rill.message :as message]
            [studyflow.login.credentials :refer [add-edu-route-credentials
                                                 add-email-and-password-credentials
                                                 authenticate-by-edu-route-id
                                                 authenticate-by-email-and-password
                                                 handle-event]]
            [studyflow.school-administration.student.events :as student]))

(deftest authenticate-test
  (testing "authentication with email and password"
    (is (nil? (authenticate-by-email-and-password {} "fred@example.com" "wilma")))
    (let [db (add-email-and-password-credentials nil "my-id"
                                                 {:email "fred@example.com"
                                                  :encrypted-password (bcrypt/encrypt "wilma")})]
      (is (= "my-id" (:uuid (authenticate-by-email-and-password db "fred@example.com" "wilma"))))
      (is (nil? (authenticate-by-email-and-password db "other@example.com" "foobar")))))
  (testing "authentication with eduroute token"
    (is (nil? (authenticate-by-edu-route-id {} "12345")))
    (let [db (add-edu-route-credentials nil "my-id" "12345")]
      (is (= "my-id" (:uuid (authenticate-by-edu-route-id db "12345"))))
      (is (nil? (authenticate-by-edu-route-id db "foobar"))))))

(deftest handle-event-test
<<<<<<< HEAD
  (is (= {}
         (handle-event {}
                       {message/type :some-other-event})))
  (is (= {"email" {:user-id "id"
                   :user-role "student"
                   :encrypted-password "token"}}
         (handle-event {}
                       (student-events/credentials-added "id" "email" "token"))))
  (let [db (-> {}
               (handle-event (student-events/credentials-added "id" "email" "token"))
               (handle-event (student-events/credentials-changed "id" "email" "newpassword")))
        user (get db "email")]
    (is (= "newpassword" (:encrypted-password user)))
    (is (= "id" (:user-id user)))))

=======
  (testing "credentials db ignores unknown events"
    (is (= {}
           (handle-event {}
                         {message/type :some-other-event}))))
  (testing "student events"
    (is (= (-> nil
               (handle-event (student/credentials-added "id" {:email "email"
                                                              :encrypted-password (bcrypt/encrypt "token")}))
               (authenticate-by-email-and-password "email" "token"))))
    (let [db (-> nil
                 (handle-event (student/credentials-added "id" {:email "email"
                                                                :encrypted-password (bcrypt/encrypt "token")}))
                 (handle-event (student/credentials-changed "id" {:email "email"
                                                                  :encrypted-password (bcrypt/encrypt "token2")})))]
      (is (= "id" (:uuid (authenticate-by-email-and-password db "email" "token2")))
          "can log in with changed password")
      (is (not (authenticate-by-email-and-password db "email" "token"))
          "cannot log in with old password")))
>>>>>>> 9209fddd

  (testing "edu-route-events"
    (let [db (-> nil
                 (handle-event (student/edu-route-credentials-added "my-id" "12345")))]
      (is (= "my-id" (:uuid (authenticate-by-edu-route-id db "12345")))))))<|MERGE_RESOLUTION|>--- conflicted
+++ resolved
@@ -7,7 +7,7 @@
                                                  authenticate-by-edu-route-id
                                                  authenticate-by-email-and-password
                                                  handle-event]]
-            [studyflow.school-administration.student.events :as student]))
+            [studyflow.school-administration.student.events :as student-events]))
 
 (deftest authenticate-test
   (testing "authentication with email and password"
@@ -15,53 +15,42 @@
     (let [db (add-email-and-password-credentials nil "my-id"
                                                  {:email "fred@example.com"
                                                   :encrypted-password (bcrypt/encrypt "wilma")})]
-      (is (= "my-id" (:uuid (authenticate-by-email-and-password db "fred@example.com" "wilma"))))
+      (is (= "my-id" (:user-id (authenticate-by-email-and-password db "fred@example.com" "wilma"))))
       (is (nil? (authenticate-by-email-and-password db "other@example.com" "foobar")))))
   (testing "authentication with eduroute token"
     (is (nil? (authenticate-by-edu-route-id {} "12345")))
     (let [db (add-edu-route-credentials nil "my-id" "12345")]
-      (is (= "my-id" (:uuid (authenticate-by-edu-route-id db "12345"))))
+      (is (= "my-id" (:user-id (authenticate-by-edu-route-id db "12345"))))
       (is (nil? (authenticate-by-edu-route-id db "foobar"))))))
 
 (deftest handle-event-test
-<<<<<<< HEAD
-  (is (= {}
-         (handle-event {}
-                       {message/type :some-other-event})))
-  (is (= {"email" {:user-id "id"
-                   :user-role "student"
-                   :encrypted-password "token"}}
-         (handle-event {}
-                       (student-events/credentials-added "id" "email" "token"))))
-  (let [db (-> {}
-               (handle-event (student-events/credentials-added "id" "email" "token"))
-               (handle-event (student-events/credentials-changed "id" "email" "newpassword")))
-        user (get db "email")]
-    (is (= "newpassword" (:encrypted-password user)))
-    (is (= "id" (:user-id user)))))
-
-=======
   (testing "credentials db ignores unknown events"
     (is (= {}
            (handle-event {}
                          {message/type :some-other-event}))))
   (testing "student events"
-    (is (= (-> nil
-               (handle-event (student/credentials-added "id" {:email "email"
-                                                              :encrypted-password (bcrypt/encrypt "token")}))
-               (authenticate-by-email-and-password "email" "token"))))
-    (let [db (-> nil
-                 (handle-event (student/credentials-added "id" {:email "email"
-                                                                :encrypted-password (bcrypt/encrypt "token")}))
-                 (handle-event (student/credentials-changed "id" {:email "email"
-                                                                  :encrypted-password (bcrypt/encrypt "token2")})))]
-      (is (= "id" (:uuid (authenticate-by-email-and-password db "email" "token2")))
+    (let [encrypted-password (bcrypt/encrypt "token")]
+      (is (= {:by-email {"email" {:user-id "id"
+                                  :user-role "student"
+                                  :encrypted-password encrypted-password}}}
+             (handle-event {}
+                           (student-events/credentials-added "id"
+                                                             {:email "email"
+                                                              :encrypted-password encrypted-password})))))
+    (let [token-encrypted-password (bcrypt/encrypt "token")
+          newpassword-encrypted-password (bcrypt/encrypt "newpassword")
+          db (-> {}
+                 (handle-event (student-events/credentials-added "id"
+                                                                 {:email "email"
+                                                                  :encrypted-password token-encrypted-password}))
+                 (handle-event (student-events/credentials-changed "id"
+                                                                   {:email "email"
+                                                                    :encrypted-password newpassword-encrypted-password})))]
+      (is (= "id" (:user-id (authenticate-by-email-and-password db "email" "newpassword")))
           "can log in with changed password")
       (is (not (authenticate-by-email-and-password db "email" "token"))
           "cannot log in with old password")))
->>>>>>> 9209fddd
-
   (testing "edu-route-events"
     (let [db (-> nil
-                 (handle-event (student/edu-route-credentials-added "my-id" "12345")))]
-      (is (= "my-id" (:uuid (authenticate-by-edu-route-id db "12345")))))))+                 (handle-event (student-events/edu-route-credentials-added "my-id" "12345")))]
+      (is (= "my-id" (:user-id (authenticate-by-edu-route-id db "12345")))))))