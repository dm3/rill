(ns studyflow.login.credentials-test
  (:require [clojure.test :refer :all]
            [crypto.password.bcrypt :as bcrypt]
            [rill.message :as message]
            [studyflow.login.credentials :refer [add-edu-route-credentials
                                                 add-email-and-password-credentials
                                                 change-email-and-password-credentials
                                                 authenticate-by-edu-route-id
                                                 authenticate-by-email-and-password
                                                 handle-event
                                                 change-email]]
            [studyflow.school-administration.student.events :as student]
            [studyflow.school-administration.teacher.events :as teacher]))

(deftest authenticate-test
  (testing "authentication with email and password"
    (is (nil? (authenticate-by-email-and-password {} "fred@flintstone.com" "wilma")))
    (let [db (-> nil
                 (add-email-and-password-credentials "1"
                                                     {:email "fred@flintstone.com"
<<<<<<< HEAD
                                                      :encrypted-password (bcrypt/encrypt "wilma")}
                                                     "student")
                 (add-email-and-password-credentials "2"
                                                     {:email "barney@rubble.com"
                                                      :encrypted-password (bcrypt/encrypt "betty")}
                                                     "student"))]
=======
                                                      :encrypted-password (bcrypt/encrypt "wilma")})
                 (add-email-and-password-credentials "2"
                                                     {:email "barney@rubble.com"
                                                      :encrypted-password (bcrypt/encrypt "betty")}))]
>>>>>>> 6380b8d7

      (is (= "1" (:user-id (authenticate-by-email-and-password db "fred@flintstone.com" "wilma"))))
      (is (nil? (authenticate-by-email-and-password db "other@example.com" "foobar")))

      (testing "Change credentials"
<<<<<<< HEAD
        (let [db (change-email-and-password-credentials db "2" {:email "barney@rubble.com" :encrypted-password (bcrypt/encrypt "bamm-bamm")} "student")]
=======
        (let [db (change-email-and-password-credentials db "2" {:email "barney@rubble.com" :encrypted-password (bcrypt/encrypt "bamm-bamm")})]
>>>>>>> 6380b8d7
          (is (nil? (authenticate-by-email-and-password db "barney@rubble.com" "betty")))
          (is (= "1" (:user-id (authenticate-by-email-and-password db "fred@flintstone.com" "wilma"))))
          (is (= "2" (:user-id (authenticate-by-email-and-password db "barney@rubble.com" "bamm-bamm"))))))))

  (testing "authentication with eduroute token"
    (is (nil? (authenticate-by-edu-route-id {} "12345")))
    (let [db (add-edu-route-credentials nil "my-id" "12345")]
      (is (= "my-id" (:user-id (authenticate-by-edu-route-id db "12345"))))
      (is (nil? (authenticate-by-edu-route-id db "foobar"))))))

(deftest handle-event-test
  (testing "credentials db ignores unknown events"
    (is (= {}
           (handle-event {}
                         {message/type :some-other-event}))))

  (testing "student events"
    (let [encrypted-password (bcrypt/encrypt "token")]
      (is (= {:email-by-id {"id" "email"}
              :by-email {"email" {:user-id "id"
                                  :user-role "student"
                                  :encrypted-password encrypted-password}}}
             (handle-event {}
                           (student/credentials-added "id"
                                                      {:email "email"
                                                       :encrypted-password encrypted-password})))))
    (testing "credentials-changed"
      (let [db (-> {}
                   (handle-event (student/credentials-added "1"
                                                            {:email "fred@flintstone.com"
                                                             :encrypted-password (bcrypt/encrypt "wilma")}))
                   (handle-event (student/credentials-added "2"
                                                            {:email "barney@rubble.com"
                                                             :encrypted-password (bcrypt/encrypt "betty")}))
                   (handle-event (student/credentials-changed "1"
                                                              {:email "fred2@flintstone.com"
                                                               :encrypted-password (bcrypt/encrypt "dino")})))]
        (is (= "1" (:user-id (authenticate-by-email-and-password db "fred2@flintstone.com" "dino")))
            "can log in with changed password")
        (is (= "2" (:user-id (authenticate-by-email-and-password db "barney@rubble.com" "betty")))
            "does not impact credentials of other users")
        (is (not (authenticate-by-email-and-password db "fred@flintstone.com" "wilma"))
            "cannot log in with old password")))

    (testing "email changed"
      (let [db (-> {}
                   (handle-event (student/credentials-added "1"
                                                            {:email "fred@flintstone.com"
                                                             :encrypted-password (bcrypt/encrypt "wilma")}))
                   (handle-event (student/credentials-added "2"
                                                            {:email "barney@rubble.com"
                                                             :encrypted-password (bcrypt/encrypt "betty")}))
                   (handle-event (student/email-changed "1" {:email "pebble@flintstone.com"})))]
        (is (= "1" (:user-id (authenticate-by-email-and-password db "pebble@flintstone.com" "wilma"))))
        (is (= "2" (:user-id (authenticate-by-email-and-password db "barney@rubble.com" "betty"))))
        (is (not (authenticate-by-email-and-password db "fred@flintstone.com" "wilma")))))

    (testing "student imported"
      (let [db (-> {}
                   (handle-event (student/imported "1"
                                                   "Fred Flintstone"
                                                   "StoneQuarry"
                                                   "Bedrock"
                                                   {:email "fred@flintstone.com"
                                                    :encrypted-password (bcrypt/encrypt "wilma")}))
                   (handle-event (student/imported "2"
                                                   "Barney Rubble"
                                                   "StoneQuarry"
                                                   "Bedrock"
                                                   {:email "barney@rubble.com"
                                                    :encrypted-password (bcrypt/encrypt "betty")})))]

        (is (= "1" (:user-id (authenticate-by-email-and-password db "fred@flintstone.com" "wilma"))))
        (is (= "2" (:user-id (authenticate-by-email-and-password db "barney@rubble.com" "betty")))))))

  (testing "teacher events"
    (let [encrypted-password (bcrypt/encrypt "token")])
    (testing "credentials-changed"
      (let [db (-> {}
<<<<<<< HEAD
                   (handle-event (teacher/credentials-added "1"
                                                            {:email "fred@flintstone.com"
                                                             :encrypted-password (bcrypt/encrypt "wilma")}))
                   (handle-event (teacher/credentials-added "2"
                                                            {:email "barney@rubble.com"
                                                             :encrypted-password (bcrypt/encrypt "betty")}))
                   (handle-event (teacher/credentials-changed "1"
                                                              {:email "fred2@flintstone.com"
                                                               :encrypted-password (bcrypt/encrypt "dino")})))]
=======
                   (handle-event (student-events/credentials-added "1"
                                                                   {:email "fred@flintstone.com"
                                                                    :encrypted-password (bcrypt/encrypt "wilma")}))
                   (handle-event (student-events/credentials-added "2"
                                                                   {:email "barney@rubble.com"
                                                                    :encrypted-password (bcrypt/encrypt "betty")}))
                   (handle-event (student-events/credentials-changed "1"
                                                                     {:email "fred2@flintstone.com"
                                                                      :encrypted-password (bcrypt/encrypt "dino")})))]
>>>>>>> 6380b8d7
        (is (= "1" (:user-id (authenticate-by-email-and-password db "fred2@flintstone.com" "dino")))
            "can log in with changed password")
        (is (= "2" (:user-id (authenticate-by-email-and-password db "barney@rubble.com" "betty")))
            "does not impact credentials of other users")
        (is (not (authenticate-by-email-and-password db "fred@flintstone.com" "wilma"))
            "cannot log in with old password")))

    (testing "email changed"
      (let [db (-> {}
<<<<<<< HEAD
                   (handle-event (teacher/credentials-added "1"
                                                            {:email "fred@flintstone.com"
                                                             :encrypted-password (bcrypt/encrypt "wilma")}))
                   (handle-event (teacher/credentials-added "2"
                                                            {:email "barney@rubble.com"
                                                             :encrypted-password (bcrypt/encrypt "betty")}))
                   (handle-event (teacher/email-changed "1" {:email "pebble@flintstone.com"})))]
        (is (= "1" (:user-id (authenticate-by-email-and-password db "pebble@flintstone.com" "wilma"))))
        (is (= "2" (:user-id (authenticate-by-email-and-password db "barney@rubble.com" "betty"))))
        (is (not (authenticate-by-email-and-password db "fred@flintstone.com" "wilma"))))))
=======
                   (handle-event (student-events/credentials-added "1"
                                                                   {:email "fred@flintstone.com"
                                                                    :encrypted-password (bcrypt/encrypt "wilma")}))
                   (handle-event (student-events/credentials-added "2"
                                                                   {:email "barney@rubble.com"
                                                                    :encrypted-password (bcrypt/encrypt "betty")}))
                   (handle-event (student-events/email-changed "1" {:email "pebble@flintstone.com"})))]
        (is (= "1" (:user-id (authenticate-by-email-and-password db "pebble@flintstone.com" "wilma"))))
        (is (= "2" (:user-id (authenticate-by-email-and-password db "barney@rubble.com" "betty"))))
        (is (not (authenticate-by-email-and-password db "fred@flintstone.com" "wilma")))))

    (testing "student imported"
      (let [db (-> {}
                   (handle-event (student-events/imported "1"
                                                          "Fred Flintstone"
                                                          "StoneQuarry"
                                                          "Bedrock"
                                                          {:email "fred@flintstone.com"
                                                           :encrypted-password (bcrypt/encrypt "wilma")}))
                   (handle-event (student-events/imported "2"
                                                          "Barney Rubble"
                                                          "StoneQuarry"
                                                          "Bedrock"
                                                          {:email "barney@rubble.com"
                                                           :encrypted-password (bcrypt/encrypt "betty")})))]

        (is (= "1" (:user-id (authenticate-by-email-and-password db "fred@flintstone.com" "wilma"))))
        (is (= "2" (:user-id (authenticate-by-email-and-password db "barney@rubble.com" "betty")))))))
>>>>>>> 6380b8d7

  (testing "edu-route-events"
    (let [db (-> nil
                 (handle-event (student/edu-route-credentials-added "my-id" "12345")))]
      (is (= "my-id" (:user-id (authenticate-by-edu-route-id db "12345")))))))<|MERGE_RESOLUTION|>--- conflicted
+++ resolved
@@ -18,29 +18,17 @@
     (let [db (-> nil
                  (add-email-and-password-credentials "1"
                                                      {:email "fred@flintstone.com"
-<<<<<<< HEAD
                                                       :encrypted-password (bcrypt/encrypt "wilma")}
                                                      "student")
                  (add-email-and-password-credentials "2"
                                                      {:email "barney@rubble.com"
                                                       :encrypted-password (bcrypt/encrypt "betty")}
                                                      "student"))]
-=======
-                                                      :encrypted-password (bcrypt/encrypt "wilma")})
-                 (add-email-and-password-credentials "2"
-                                                     {:email "barney@rubble.com"
-                                                      :encrypted-password (bcrypt/encrypt "betty")}))]
->>>>>>> 6380b8d7
-
       (is (= "1" (:user-id (authenticate-by-email-and-password db "fred@flintstone.com" "wilma"))))
       (is (nil? (authenticate-by-email-and-password db "other@example.com" "foobar")))
 
       (testing "Change credentials"
-<<<<<<< HEAD
         (let [db (change-email-and-password-credentials db "2" {:email "barney@rubble.com" :encrypted-password (bcrypt/encrypt "bamm-bamm")} "student")]
-=======
-        (let [db (change-email-and-password-credentials db "2" {:email "barney@rubble.com" :encrypted-password (bcrypt/encrypt "bamm-bamm")})]
->>>>>>> 6380b8d7
           (is (nil? (authenticate-by-email-and-password db "barney@rubble.com" "betty")))
           (is (= "1" (:user-id (authenticate-by-email-and-password db "fred@flintstone.com" "wilma"))))
           (is (= "2" (:user-id (authenticate-by-email-and-password db "barney@rubble.com" "bamm-bamm"))))))))
@@ -120,7 +108,6 @@
     (let [encrypted-password (bcrypt/encrypt "token")])
     (testing "credentials-changed"
       (let [db (-> {}
-<<<<<<< HEAD
                    (handle-event (teacher/credentials-added "1"
                                                             {:email "fred@flintstone.com"
                                                              :encrypted-password (bcrypt/encrypt "wilma")}))
@@ -130,17 +117,6 @@
                    (handle-event (teacher/credentials-changed "1"
                                                               {:email "fred2@flintstone.com"
                                                                :encrypted-password (bcrypt/encrypt "dino")})))]
-=======
-                   (handle-event (student-events/credentials-added "1"
-                                                                   {:email "fred@flintstone.com"
-                                                                    :encrypted-password (bcrypt/encrypt "wilma")}))
-                   (handle-event (student-events/credentials-added "2"
-                                                                   {:email "barney@rubble.com"
-                                                                    :encrypted-password (bcrypt/encrypt "betty")}))
-                   (handle-event (student-events/credentials-changed "1"
-                                                                     {:email "fred2@flintstone.com"
-                                                                      :encrypted-password (bcrypt/encrypt "dino")})))]
->>>>>>> 6380b8d7
         (is (= "1" (:user-id (authenticate-by-email-and-password db "fred2@flintstone.com" "dino")))
             "can log in with changed password")
         (is (= "2" (:user-id (authenticate-by-email-and-password db "barney@rubble.com" "betty")))
@@ -150,7 +126,6 @@
 
     (testing "email changed"
       (let [db (-> {}
-<<<<<<< HEAD
                    (handle-event (teacher/credentials-added "1"
                                                             {:email "fred@flintstone.com"
                                                              :encrypted-password (bcrypt/encrypt "wilma")}))
@@ -161,36 +136,6 @@
         (is (= "1" (:user-id (authenticate-by-email-and-password db "pebble@flintstone.com" "wilma"))))
         (is (= "2" (:user-id (authenticate-by-email-and-password db "barney@rubble.com" "betty"))))
         (is (not (authenticate-by-email-and-password db "fred@flintstone.com" "wilma"))))))
-=======
-                   (handle-event (student-events/credentials-added "1"
-                                                                   {:email "fred@flintstone.com"
-                                                                    :encrypted-password (bcrypt/encrypt "wilma")}))
-                   (handle-event (student-events/credentials-added "2"
-                                                                   {:email "barney@rubble.com"
-                                                                    :encrypted-password (bcrypt/encrypt "betty")}))
-                   (handle-event (student-events/email-changed "1" {:email "pebble@flintstone.com"})))]
-        (is (= "1" (:user-id (authenticate-by-email-and-password db "pebble@flintstone.com" "wilma"))))
-        (is (= "2" (:user-id (authenticate-by-email-and-password db "barney@rubble.com" "betty"))))
-        (is (not (authenticate-by-email-and-password db "fred@flintstone.com" "wilma")))))
-
-    (testing "student imported"
-      (let [db (-> {}
-                   (handle-event (student-events/imported "1"
-                                                          "Fred Flintstone"
-                                                          "StoneQuarry"
-                                                          "Bedrock"
-                                                          {:email "fred@flintstone.com"
-                                                           :encrypted-password (bcrypt/encrypt "wilma")}))
-                   (handle-event (student-events/imported "2"
-                                                          "Barney Rubble"
-                                                          "StoneQuarry"
-                                                          "Bedrock"
-                                                          {:email "barney@rubble.com"
-                                                           :encrypted-password (bcrypt/encrypt "betty")})))]
-
-        (is (= "1" (:user-id (authenticate-by-email-and-password db "fred@flintstone.com" "wilma"))))
-        (is (= "2" (:user-id (authenticate-by-email-and-password db "barney@rubble.com" "betty")))))))
->>>>>>> 6380b8d7
 
   (testing "edu-route-events"
     (let [db (-> nil
