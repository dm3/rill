--- conflicted
+++ resolved
@@ -92,10 +92,5 @@
     (is (= {} (handler {})))
     (let [resp (handler {:logout-user true, :cookies {:studyflow_session {:value "test", :max-age 123 }}})]
       (is (:cookies resp))
-<<<<<<< HEAD
       (is (= {:studyflow_session {:value "", :max-age -1}} (:cookies resp))))
     ))
-=======
-      (is (= {:studyflow_session {:value nil, :max-age -1}} (:cookies resp))))
-    ))
->>>>>>> 958f2885
