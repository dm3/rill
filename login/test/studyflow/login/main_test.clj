(ns studyflow.login.main-test
  (:require [clojure.test :refer :all]
            [net.cgrand.enlive-html :as enlive]
            [ring.mock.request :refer [request]]
            [studyflow.login.main :refer :all]
            [studyflow.components.simple-session-store :refer [simple-session-store]]
            [studyflow.components.session-store :refer [get-user-id create-session]]
            [taoensso.carmine :as car]))

(defn query-html [data pattern]
  (seq (enlive/select
        (if (string? data)
          (enlive/html-snippet data)
          data)
        pattern)))

(deftest actions-test
  (testing "get /"

    (testing "not logged in"
      (let [resp (actions (request :get "/"))]
        (is (= 200 (:status resp)) "status should be OK")
        (let [form (query-html (:body resp) [:form.form-signin])]
          (is form)
          (is (query-html form [[(enlive/attr= :method "POST" :action "/")]]))
          (is (query-html form [[:input (enlive/attr= :name "password")]]))
          (is (query-html form [[:input (enlive/attr= :name "email")]]))
          (is (query-html form [[(enlive/attr= :type "submit")]])))))

    (testing "logged in"
      (let [resp (actions (assoc (request :get "/")
                            :user-role "test"
                            :cookies {}))]
        (is (= "test" (:redirect-for-role resp))))))

  (testing "post /"

    (testing "without params"
      (let [resp (actions (assoc ( request :post "/") :authenticate-by-email-and-password (fn [x y] nil )))]
        (is (= 200 (:status resp)))
        (is (query-html (:body resp) [:h2.form-signin-heading]))
        (is (query-html (:body resp) [:form.form-signin]))))

    (testing "not authenticated"
      (let [resp (actions (-> (request :post "/")
                              (assoc :email "something@email.com"
                                     :password "password"
                                     :authenticate-by-email-and-password (fn [x y] nil ))))]
        (is (= 200 (:status resp)))
        (is (query-html (:body resp) [:h2.form-signin-heading]))
        (is (query-html (:body resp) [:form.form-signin]))))

    (testing "authenticate-by-email-and-passwordd"
      (let [resp (actions (-> (request :post "/")
                              (assoc :email "something@email.com"
                                     :password "password"
                                     :authenticate-by-email-and-password (fn [x y] "something"))))]
        (is (= 302 (:status resp)))
        (is (= "/" ((:headers resp) "Location")))
        (is (= "something" (:login-user resp))))))

  (testing "delete /"
    (let [resp (actions (request :delete "/"))]
      (is (= 302 (:status resp)))
      (is (= "/" ((:headers resp) "Location")))
      (is (= true (:logout-user resp))))))

(deftest wrap-login-user-test
  (let [handler (wrap-login-user identity)]
    (is (= {} (handler {})))
    (let [user-id "test-user-id"
          user-role "test-role"
          session-store (simple-session-store)
          resp (handler {:login-user {:user-id user-id, :user-role user-role} :session-store session-store})
          cookies (:cookies resp)]
      (is cookies)
      (let [session-id (:value (:studyflow_session cookies))]
        (is session-id)
        (is (= user-id (get-user-id session-store session-id)))))))

(deftest wrap-logout-user-test
  (let [handler (wrap-logout-user identity)]
    (is (= {} (handler {})))
<<<<<<< HEAD
    (let [resp (handler {:logout-user true, :cookies {:studyflow_session {:value "test", :max-age 123 }}
                         :session-store (simple-session-store)})]
=======
    (let [resp (handler {:logout-user true :cookies {:studyflow_session {:value "test" :max-age 123}}})]
>>>>>>> 9209fddd
      (is (:cookies resp))
      (is (= {:studyflow_session {:value "" :max-age -1 :path "/"}} (:cookies resp))))))

(deftest wrap-user-role-test
  (let [handler (wrap-user-role identity)
        user-id "test-user-id-2"
        user-role "test-role-2"
        session-store (simple-session-store)]
    (let [session-id (create-session session-store user-id user-role 123)
          resp (handler {:cookies {"studyflow_session" {:value session-id, :max-age 123}}
                         :session-store session-store})]
      (is (:user-role resp))
      (is (= user-role (:user-role resp))))))

(deftest wrap-redirect-for-role-test
  (let [handler (wrap-redirect-for-role identity)
<<<<<<< HEAD
        user-role "test-role"]
=======
        role "tester"]
>>>>>>> 9209fddd
    (testing "without any redirect-for-role into request"
      (is (= {} (handler {}))))
    (testing "with redirect-for-role and no cookie"
      (let [resp (handler {:redirect-for-role user-role, :cookies {}})]
        (is (= (default-redirect-path user-role) ((:headers resp) "Location")))))
    (testing "with redirect-for-role and cookie"
      (let [path "this-path"
            resp (handler {:redirect-for-role user-role, :cookies {"studyflow_redir_to" {:value path}}})]
        (is (= path ((:headers resp) "Location")))))))

(deftest get-session-id-from-cookies-test
  (is (= "something"
         (get-session-id-from-cookies {"studyflow_session" {:value "something"}}))))

(deftest make-session-cookie-test
  (let [session-id "test-session-id"]
    (testing "without max-age"
      (let [cookie (:studyflow_session (make-session-cookie session-id))]
        (is (= session-id (:value cookie)))
        (is (= session-max-age (:max-age cookie)))))
    (testing "with max-age"
      (let [cookie (:studyflow_session (make-session-cookie session-id 123))]
        (is (= session-id (:value cookie)))
        (is (= 123 (:max-age cookie)))))))

(deftest clear-session-cookie-test
  (let [cookie (:studyflow_session (clear-session-cookie))]
    (is (= "" (:value cookie)))
    (is (= -1 (:max-age cookie)))))<|MERGE_RESOLUTION|>--- conflicted
+++ resolved
@@ -81,12 +81,8 @@
 (deftest wrap-logout-user-test
   (let [handler (wrap-logout-user identity)]
     (is (= {} (handler {})))
-<<<<<<< HEAD
     (let [resp (handler {:logout-user true, :cookies {:studyflow_session {:value "test", :max-age 123 }}
                          :session-store (simple-session-store)})]
-=======
-    (let [resp (handler {:logout-user true :cookies {:studyflow_session {:value "test" :max-age 123}}})]
->>>>>>> 9209fddd
       (is (:cookies resp))
       (is (= {:studyflow_session {:value "" :max-age -1 :path "/"}} (:cookies resp))))))
 
@@ -103,11 +99,7 @@
 
 (deftest wrap-redirect-for-role-test
   (let [handler (wrap-redirect-for-role identity)
-<<<<<<< HEAD
-        user-role "test-role"]
-=======
-        role "tester"]
->>>>>>> 9209fddd
+        user-role "tester"]
     (testing "without any redirect-for-role into request"
       (is (= {} (handler {}))))
     (testing "with redirect-for-role and no cookie"
