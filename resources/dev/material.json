{
  "id": "71a2bd12-00b9-46fd-b52c-019ea4d2e3ea",
  "name": "Counting",
  "chapters": [
    {
      "id": "8112d048-1189-4b45-a7ba-78da2b0c389d",
      "title": "Positional system",
      "chapter_quiz": [
        {
          "id": "24380676-6d1c-4a31-906b-533878270a9b",
          "title": "QS1",
          "questions": [
            {
              "id": "24f80676-6d1c-4a31-906b-533878270a9b",
              "text": "2 _INPUT_1_ 2 _INPUT_2_",
              "tools": [
                "pen_and_paper"
              ],
              "line_input_fields": [
                {
                  "name": "_INPUT_1_",
                  "width": 150,
                  "correct_answers": [
                    "2"
                  ]
                }
              ],
              "multiple_choice_input_fields": [
                {
                  "name": "_INPUT_2_",
                  "choices": [
                    {
                      "value": "1",
                      "correct": false
                    },
                    {
                      "value": "0",
                      "correct": false
                    },
                    {
                      "value": "2",
                      "correct": true
                    }
                  ]
                }
              ]
            },
            {
              "id": "3a4195a3-4f31-43bb-99d2-a14ef6acf426",
              "text": "7 _INPUT_2_ 2 _INPUT_1_",
              "tools": [
                "pen_and_paper"
              ],
              "line_input_fields": [
                {
                  "name": "_INPUT_1_",
<<<<<<< HEAD
                  "prefix": "",
                  "suffix": "",
=======
                  "suffix": "mangoes",
>>>>>>> aa03b828
                  "width": 150,
                  "correct_answers": [
                    "7",
                    "seven"
                  ]
                }
              ],
              "multiple_choice_input_fields": [
                {
                  "name": "_INPUT_2_",
                  "choices": [
                    {
                      "value": "1",
                      "correct": false
                    },
                    {
                      "value": "2",
                      "correct": true
                    },
                    {
                      "value": "-1",
                      "correct": false
                    }
                  ]
                }
              ]
            }
          ]
        },
        {
          "id": "aa4195a3-4f31-43bb-99d2-a14ef6acf426",
          "title": "Question set 2",
          "questions": [
            {
              "id": "f02d81f7-df3f-48e2-a5d9-fc4094c8bf14",
              "text": "6 _INPUT_1_ 100 _INPUT_2_",
              "tools": [
                "pen_and_paper"
              ],
              "line_input_fields": [
                {
                  "name": "_INPUT_1_",
                  "width": 150,
                  "correct_answers": [
                    "6"
                  ]
                }
              ],
              "multiple_choice_input_fields": [
                {
                  "name": "_INPUT_2_",
                  "choices": [
                    {
                      "value": "100",
                      "correct": true
                    },
                    {
                      "value": "16",
                      "correct": false
                    },
                    {
                      "value": "42",
                      "correct": false
                    }
                  ]
                }
              ]
            },
            {
              "id": "50ee5d38-86c6-4297-aaea-9148e067d8bc",
              "text": "3 three _INPUT_2_ 1 _INPUT_1_",
              "tools": [
                "pen_and_paper"
              ],
              "line_input_fields": [
                {
                  "name": "_INPUT_1_",
<<<<<<< HEAD
                  "prefix": "",
                  "suffix": "",
=======
                  "suffix": "kiwis",
>>>>>>> aa03b828
                  "width": 150,
                  "correct_answers": [
                    "3",
                    "three"
                  ]
                }
              ],
              "multiple_choice_input_fields": [
                {
                  "name": "_INPUT_2_",
                  "choices": [
                    {
                      "value": "1",
                      "correct": true
                    },
                    {
                      "value": "0",
                      "correct": false
                    },
                    {
                      "value": "-1",
                      "correct": false
                    }
                  ]
                }
              ]
            }
          ]
        },
        {
          "id": "32c63461-5fd2-45a7-b123-ddcfb869eb32",
          "title": "Question set 3",
          "questions": [
            {
              "id": "28af4894-e20d-4fad-bdd8-957ab20d7a2c",
              "text": "12 _INPUT_1_ 10 _INPUT_2_",
              "tools": [
                "pen_and_paper"
              ],
              "line_input_fields": [
                {
                  "name": "_INPUT_1_",
                  "prefix": "",
                  "suffix": "",
                  "width": 150,
                  "correct_answers": [
                    "12"
                  ]
                }
              ],
              "multiple_choice_input_fields": [
                {
                  "name": "_INPUT_2_",
                  "choices": [
                    {
                      "value": "100",
                      "correct": false
                    },
                    {
                      "value": "10",
                      "correct": true
                    },
                    {
                      "value": "42",
                      "correct": false
                    }
                  ]
                }
              ]
            },
            {
              "id": "dc8ad24a-5ef2-4d44-a615-595350273680",
              "text": "4 four _INPUT_2_ 123 _INPUT_1_",
              "tools": [
                "pen_and_paper"
              ],
              "line_input_fields": [
                {
                  "name": "_INPUT_1_",
                  "prefix": "",
                  "suffix": "",
                  "width": 150,
                  "correct_answers": [
                    "4",
                    "four"
                  ]
                }
              ],
              "multiple_choice_input_fields": [
                {
                  "name": "_INPUT_2_",
                  "choices": [
                    {
                      "value": "1",
                      "correct": false
                    },
                    {
                      "value": "123",
                      "correct": true
                    },
                    {
                      "value": "-1",
                      "correct": false
                    }
                  ]
                }
              ]
            }
          ]
        },
        {
          "id": "df9cd899-54e4-486d-b2f8-14ecc6cee79c",
          "title": "Qs4",
          "questions": [
            {
              "id": "600137bd-f95c-4c41-b30c-41ef14999759",
              "text": "42 _INPUT_1_ 101 _INPUT_2_",
              "tools": [
                "pen_and_paper"
              ],
              "line_input_fields": [
                {
                  "name": "_INPUT_1_",
                  "prefix": "",
                  "suffix": "",
                  "width": 150,
                  "correct_answers": [
                    "42"
                  ]
                }
              ],
              "multiple_choice_input_fields": [
                {
                  "name": "_INPUT_2_",
                  "choices": [
                    {
                      "value": "101",
                      "correct": true
                    },
                    {
                      "value": "16",
                      "correct": false
                    },
                    {
                      "value": "23",
                      "correct": false
                    }
                  ]
                }
              ]
            },
            {
              "id": "3f0825a5-f6c4-4fd7-a335-f9f8de57977c",
              "text": "321 three _INPUT_2_ 101 _INPUT_1_",
              "tools": [
                "pen_and_paper"
              ],
              "line_input_fields": [
                {
                  "name": "_INPUT_1_",
                  "prefix": "",
                  "suffix": "",
                  "width": 150,
                  "correct_answers": [
                    "321"
                  ]
                }
              ],
              "multiple_choice_input_fields": [
                {
                  "name": "_INPUT_2_",
                  "choices": [
                    {
                      "value": "1",
                      "correct": false
                    },
                    {
                      "value": "0",
                      "correct": false
                    },
                    {
                      "value": "101",
                      "correct": true
                    }
                  ]
                }
              ]
            }
          ]
        }
      ],
      "sections": [
        {
          "id": "baaffea6-3094-4494-8071-87c2854fd26f",
          "title": "Grouping by 10",
          "meijerink_criteria": [
            "1F-RT"
          ],
          "domains": [
            "Getallen"
          ],
          "subsections": [
            {
              "id": "2aa9de44-e7c9-4b4a-aad7-cd1bb304d0e5",
              "title": "Counting to 10",
              "text": "1+1+1+... = 10"
            },
            {
              "id": "9f3b3ee3-0722-4f7c-b1fe-bf01525ce33e",
              "title": "Summing up the number of the groups",
              "text": "Keep adding!"
            },
            {
              "id": "4ef44b54-1a79-4922-8a77-ad1be256f7be",
              "title": "Adding up everything with the remainder",
              "text": "Something did not fit in groups..."
            },
            {
              "id": "f6e1beeb-8fe1-4074-abd9-525ba5c9476a",
              "title": "Counting to 100",
              "text": "1+1+1+... = 100"
            },
            {
              "id": "33624b2a-4ee9-46b7-a237-056b43c2e45b",
              "title": "Summing up in big groups",
              "text": "Keep Adding! _INPUT_1_"
            },
            {
              "id": "336a676a-9c69-4a1e-b1a6-5341dcbf45fe",
              "title": "Adding up everything again",
              "text": "Moar additions"
            }
          ],
          "questions": [
            {
              "id": "4302505c-5498-4229-b11f-2da3aa869793",
              "text": "Grouping question 1 text _INPUT_1_ and of course _INPUT_2_",
              "tools": [
                "pen_and_paper"
              ],
              "line_input_fields": [
                {
                  "name": "_INPUT_1_",
                  "prefix": "pre",
                  "suffix": "suf",
                  "width": 150,
                  "correct_answers": [
                    "42"
                  ]
                }
              ],
              "multiple_choice_input_fields": [
                {
                  "name": "_INPUT_2_",
                  "choices": [
                    {
                      "value": "1",
                      "correct": false
                    },
                    {
                      "value": "2",
                      "correct": false
                    },
                    {
                      "value": "3",
                      "correct": true
                    }
                  ]
                }
              ],
              "worked_out_answer": "Something something here"
            },
            {
              "id": "9bcbb97b-7935-420e-8ba7-fb4650de569f",
              "text": "And now, for something completely different _INPUT_2_ and _INPUT_1_",
              "tools": [
                "pen_and_paper"
              ],
              "line_input_fields": [
                {
                  "name": "_INPUT_1_",
                  "suffix": "ohlala",
                  "width": 150,
                  "correct_answers": [
                    "6",
                    "8"
                  ]
                }
              ],
              "multiple_choice_input_fields": [
                {
                  "name": "_INPUT_2_",
                  "choices": [
                    {
                      "value": "123",
                      "correct": false
                    },
                    {
                      "value": "nsadot really",
                      "correct": false
                    },
                    {
                      "value": "correct",
                      "correct": true
                    }
                  ]
                }
              ],
              "worked_out_answer": "This is supposed to explain"
            }
          ],
          "line_input_fields": [
            {
              "name": "_INPUT_1_",
              "prefix": "666",
              "suffix": "euros",
              "width": 150,
              "correct_answers": [
                "123"
              ]
            }
          ]
        },
        {
          "id": "969a31de-2725-453c-9177-f821982634cf",
          "title": "Position of the 0",
          "meijerink_criteria": [
            "1F-RT",
            "2F",
            "3F"
          ],
          "domains": [
            "Getallen"
          ],
          "subsections": [
            {
              "id": "2219fc9a-122a-4205-ae42-9bdba7510b15",
              "title": "0 to the left",
              "text": "It does not matter!"
            },
            {
              "id": "408e1d53-b284-4957-9774-24f8c1fb39d2",
              "title": "0 to the right",
              "text": "Hey, I multiply by 10!"
            },
            {
              "id": "9104037c-9cae-47f5-b6b7-a1dfc8d4669d",
              "title": "0 in the center",
              "text": "What now?"
            },
            {
              "id": "17df5399-3699-428f-a4aa-1d2a6ea5a497",
              "title": "1 to the left",
              "text": "It does not matter!"
            },
            {
              "id": "68e9e7f8-f588-49e7-a2c2-3bdb84a8382a",
              "title": "1 to the right",
              "text": "Hey, I multiply by 10!"
            },
            {
              "id": "83693d42-cbc4-49c5-ac3b-28f35aa33a04",
              "title": "1 in the center",
              "text": "What now?"
            }
          ],
          "questions": [
            {
              "id": "267da8ca-77a9-4f35-8c63-ec001356b3e1",
              "text": "1 + 1 _INPUT_1_",
              "tools": [
                "pen_and_paper"
              ],
              "line_input_fields": [
                {
                  "name": "_INPUT_1_",
                  "prefix": "pre",
                  "suffix": "suf",
                  "width": 150,
                  "correct_answers": [
                    "2"
                  ]
                }
              ],
              "multiple_choice_input_fields": [

              ],
              "worked_out_answer": "2"
            }
          ],
          "line_input_fields": [

          ]
        }
      ],
      "remedial": false
    }
  ],
  "entry_quiz": {
    "instructions": "Do this and that",
    "feedback": "Great, you're done with the entry quiz",
    "threshold": 1,
    "questions": [
      {
        "id": "35ebaa9f-d259-41f4-853c-25750364c6c1",
        "text": "2+2= _INPUT_1_ Which one is highest? _INPUT_2_",
        "tools": [
          "pen_and_paper"
        ],
        "line_input_fields": [
          {
            "name": "_INPUT_1_",
            "width": 150,
            "correct_answers": [
              "4"
            ]
          }
        ],
        "multiple_choice_input_fields": [
          {
            "name": "_INPUT_2_",
            "choices": [
              {
                "value": "1",
                "correct": false
              },
              {
                "value": "16",
                "correct": false
              },
              {
                "value": "42",
                "correct": true
              }
            ]
          }
        ]
      },
      {
        "id": "376bdd10-69c8-485d-9a16-75a2d6fa0b0c",
        "text": "One banana plus two bananas? _INPUT_2_ What is the lowest natural number? _INPUT_1_",
        "tools": [
          "pen_and_paper"
        ],
        "line_input_fields": [
          {
            "name": "_INPUT_1_",
            "suffix": "bananas",
            "width": 200,
            "correct_answers": [
              "3",
              "three"
            ]
          }
        ],
        "multiple_choice_input_fields": [
          {
            "name": "_INPUT_2_",
            "choices": [
              {
                "value": "1",
                "correct": false
              },
              {
                "value": "0",
                "correct": true
              },
              {
                "value": "-1",
                "correct": false
              }
            ]
          }
        ]
      }
    ]
  }
}<|MERGE_RESOLUTION|>--- conflicted
+++ resolved
@@ -54,12 +54,6 @@
               "line_input_fields": [
                 {
                   "name": "_INPUT_1_",
-<<<<<<< HEAD
-                  "prefix": "",
-                  "suffix": "",
-=======
-                  "suffix": "mangoes",
->>>>>>> aa03b828
                   "width": 150,
                   "correct_answers": [
                     "7",
@@ -137,12 +131,6 @@
               "line_input_fields": [
                 {
                   "name": "_INPUT_1_",
-<<<<<<< HEAD
-                  "prefix": "",
-                  "suffix": "",
-=======
-                  "suffix": "kiwis",
->>>>>>> aa03b828
                   "width": 150,
                   "correct_answers": [
                     "3",
