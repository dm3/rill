* Release Changelog
** NEXT RELEASE
*** Fix: Fixed a bug in which teaching and learning would not detect a name change in the students and teachers
*** Fix: Improved styling for worked out answers and chapter quiz
*** New: Installed a library that makes the UX for touch devices much more reactive
*** New: Choices for MC questions are not random anymore (their order is predetermined by editors)
*** New: Manuals for teachers (as provided by sales)
<<<<<<< HEAD
*** Fix: Modal of section tests have been rewritten, should fix "finishing" modal not showing up
=======
*** Fix: Make chapter quiz "wrong answer" screen more reliable
>>>>>>> d1fee8a9
** release-2014-11-14.1
*** Fix: Fixed an issue for which multiple choice questions were not displayed correctly sometimes
*** Fix: Fixed the styling of inputs that are exponents, and increased the maximum characters to 3
** release-2014-11-13.1
*** Fix: Fix for the heart bar in chapter quiz, which on IE9 looked "cut"
*** Fix: Fixed an alignment bug in "Inloggen mislukt" in login application for IE9 users
*** Fix: Fix for an issue in publishing where you could not see prefix and suffix for inline inputs
*** Fix: Fix for styling of prefix and suffix for a line-input-field that were not visualized correctly
** release-2014-11-12.1:
*** Fix: Rewrote code related to input fields such that it's more mantainable and all in one place
*** New: Chapter quiz pages now show the title of the chapter they are related to
*** Fix: Fixed an issue with incorrect unlocking of chapter quiz + flow for chapter quizzes written more clearly in code
** release-2014-11-11.1:
*** New: Various fixes for inputs and new styling of content!
*** New: Redesign of the sidebar: now the "Explanation" and "Questions" toggling is in the header
*** Fix: Now reavealing an answer correctly triggers the stumbling block
*** Fix: Login form on iOS 8 position problems
*** New: Progress bar in chapter quiz window!
*** New: Updated computation of percentage for chapters in chapter list (now more closely reflect the status of the class)
*** New: When opening a chapter in the chapter-list report, you see which student have and have not finished the chapter
*** New: Show students & teachers in department and school editing screens
*** New: Updated favicon in all applications to reflect the new login
** release-2014-11-05.1
*** New: Chapter quizzes!
*** New: New logo in login and learning
*** Fix: Fixed a problem when publishing without an input width would result in an error
*** Fix: Height of sidenav is now appropriate, does not hide anymore content with small screens
*** New: Teachers can now report problems with usersnap
*** Fix: After you finish an entry quiz you are now correctly redirected to the chapter you're supposed to start from
*** Fix: preview of publishing questions render using learning styling
*** New: Sections can be searched from ID in the publishing application.
*** Fix: Excel report for teacher now correctly says that the percentages are about sections, not chapters
*** New: Students, upon completion of the entry quiz, now see how they did and where are they supposed to start learning.
** release-2014-10-23.1
*** Fix: Fixed styling bugs in chapter-list: now students with a stumbling block are shown correctly and there is a hint at what the warning sign means
** release-2014-10-22.2
*** New: Updated link texts for switching between Student & Teacher environments
** release-2014-10-22.1
*** Fix: Starting up time during deploy is shortened
*** Fix: Fixed a problem where teacher with a "/" in the class name would not see any report
*** Fix: Updating the sales status of a school without entering specifiying the number of licenses sets them to 0.
*** Fix: Testing with IE9 locally during development is restored
*** New: Publishing application now can check the HTML code inserted by the editors
*** New: Redesign of the "Chapter List" report: no more "semaphore" but progress bars and warning signs!
** release-2014-10-16.1
*** New: Attempt at fixing the modal not always showing when 5 questions in a row are answered correctly
*** New: Improved class navigation for teachers (classes sorted by name + class selection persists when changing report)
*** New: Moar cat gifs!!!1!!1!
** release-2014-10-14.1
*** New: Teachers can see the learning environment as if they were a student
*** New: Redesign of the teaching dashboard: more functional, way cooler
** release-2014-10-10.1
*** Fix: Fixed the bug in which 4 students were not able to access our site from edu route
*** Fix: Clearer explanation of the completion report with a note explaining which Meijerink are included
*** New: Improved teaching dashboard navigation by changing the dropdown and making nice URLs
*** New: Logging of all traffic to our applications
*** Ops: Passing of configuration parameters much easier for deployment
** release-2014-10-07.2
*** New: Teacher can see how much time students spend reading our explanations and answering questions
** release-2014-10-07.1
*** Fix: login issues
*** Fix: Answering incorrectly a question with IE9 gives feedback!
** release-2014-10-01.1
*** Ops: Parallel deployment re-enabled, deployment time significatively
** release-2014-09-30.2/1
*** Fix: Removal of <toev> HTML tags from the course material
*** Ops: During deployment, servers correctly report when they are ready to start working
** release-2014-09-29.2
*** Ops: Exception reporting for background threads
*** Ops: Cache heating on startup
*** New: Teacher can now export the progress of their classes to Excel
** release-2014-09.29.1
*** Fix: Data from imported student is correctly displayed in the "Chapter List" report
** release-2014-09.23.1
*** Ops: better exception reporting for JDBC errors
** release-2014-09.18.1
*** New: school-admin UX improvements
*** New: iPad layout improvments<|MERGE_RESOLUTION|>--- conflicted
+++ resolved
@@ -5,11 +5,8 @@
 *** New: Installed a library that makes the UX for touch devices much more reactive
 *** New: Choices for MC questions are not random anymore (their order is predetermined by editors)
 *** New: Manuals for teachers (as provided by sales)
-<<<<<<< HEAD
 *** Fix: Modal of section tests have been rewritten, should fix "finishing" modal not showing up
-=======
 *** Fix: Make chapter quiz "wrong answer" screen more reliable
->>>>>>> d1fee8a9
 ** release-2014-11-14.1
 *** Fix: Fixed an issue for which multiple choice questions were not displayed correctly sometimes
 *** Fix: Fixed the styling of inputs that are exponents, and increased the maximum characters to 3
