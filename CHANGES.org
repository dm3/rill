* Release Changelog
** NEXT RELEASE
<<<<<<< HEAD
*** New: Appsignal integration removed
=======
*** New: New content elements (reflections and extra examples)
>>>>>>> 460a3f11
*** Fix: Fixed a bug in which teaching and learning would not detect a name change in the students and teachers
*** Fix: Improved styling for worked out answers and chapter quiz
*** New: Installed a library that makes the UX for touch devices much more reactive
*** New: Choices for MC questions are not random anymore (their order is predetermined by editors)
*** New: Manuals for teachers (as provided by sales)
*** Fix: Modal of section tests have been rewritten, should fix "finishing" modal not showing up
*** Fix: Make chapter quiz "wrong answer" screen more reliable
** release-2014-11-14.1
*** Fix: Fixed an issue for which multiple choice questions were not displayed correctly sometimes
*** Fix: Fixed the styling of inputs that are exponents, and increased the maximum characters to 3
** release-2014-11-13.1
*** Fix: Fix for the heart bar in chapter quiz, which on IE9 looked "cut"
*** Fix: Fixed an alignment bug in "Inloggen mislukt" in login application for IE9 users
*** Fix: Fix for an issue in publishing where you could not see prefix and suffix for inline inputs
*** Fix: Fix for styling of prefix and suffix for a line-input-field that were not visualized correctly
** release-2014-11-12.1:
*** Fix: Rewrote code related to input fields such that it's more mantainable and all in one place
*** New: Chapter quiz pages now show the title of the chapter they are related to
*** Fix: Fixed an issue with incorrect unlocking of chapter quiz + flow for chapter quizzes written more clearly in code
** release-2014-11-11.1:
*** New: Various fixes for inputs and new styling of content!
*** New: Redesign of the sidebar: now the "Explanation" and "Questions" toggling is in the header
*** Fix: Now reavealing an answer correctly triggers the stumbling block
*** Fix: Login form on iOS 8 position problems
*** New: Progress bar in chapter quiz window!
*** New: Updated computation of percentage for chapters in chapter list (now more closely reflect the status of the class)
*** New: When opening a chapter in the chapter-list report, you see which student have and have not finished the chapter
*** New: Show students & teachers in department and school editing screens
*** New: Updated favicon in all applications to reflect the new login
** release-2014-11-05.1
*** New: Chapter quizzes!
*** New: New logo in login and learning
*** Fix: Fixed a problem when publishing without an input width would result in an error
*** Fix: Height of sidenav is now appropriate, does not hide anymore content with small screens
*** New: Teachers can now report problems with usersnap
*** Fix: After you finish an entry quiz you are now correctly redirected to the chapter you're supposed to start from
*** Fix: preview of publishing questions render using learning styling
*** New: Sections can be searched from ID in the publishing application.
*** Fix: Excel report for teacher now correctly says that the percentages are about sections, not chapters
*** New: Students, upon completion of the entry quiz, now see how they did and where are they supposed to start learning.
** release-2014-10-23.1
*** Fix: Fixed styling bugs in chapter-list: now students with a stumbling block are shown correctly and there is a hint at what the warning sign means
** release-2014-10-22.2
*** New: Updated link texts for switching between Student & Teacher environments
** release-2014-10-22.1
*** Fix: Starting up time during deploy is shortened
*** Fix: Fixed a problem where teacher with a "/" in the class name would not see any report
*** Fix: Updating the sales status of a school without entering specifiying the number of licenses sets them to 0.
*** Fix: Testing with IE9 locally during development is restored
*** New: Publishing application now can check the HTML code inserted by the editors
*** New: Redesign of the "Chapter List" report: no more "semaphore" but progress bars and warning signs!
** release-2014-10-16.1
*** New: Attempt at fixing the modal not always showing when 5 questions in a row are answered correctly
*** New: Improved class navigation for teachers (classes sorted by name + class selection persists when changing report)
*** New: Moar cat gifs!!!1!!1!
** release-2014-10-14.1
*** New: Teachers can see the learning environment as if they were a student
*** New: Redesign of the teaching dashboard: more functional, way cooler
** release-2014-10-10.1
*** Fix: Fixed the bug in which 4 students were not able to access our site from edu route
*** Fix: Clearer explanation of the completion report with a note explaining which Meijerink are included
*** New: Improved teaching dashboard navigation by changing the dropdown and making nice URLs
*** New: Logging of all traffic to our applications
*** Ops: Passing of configuration parameters much easier for deployment
** release-2014-10-07.2
*** New: Teacher can see how much time students spend reading our explanations and answering questions
** release-2014-10-07.1
*** Fix: login issues
*** Fix: Answering incorrectly a question with IE9 gives feedback!
** release-2014-10-01.1
*** Ops: Parallel deployment re-enabled, deployment time significatively
** release-2014-09-30.2/1
*** Fix: Removal of <toev> HTML tags from the course material
*** Ops: During deployment, servers correctly report when they are ready to start working
** release-2014-09-29.2
*** Ops: Exception reporting for background threads
*** Ops: Cache heating on startup
*** New: Teacher can now export the progress of their classes to Excel
** release-2014-09.29.1
*** Fix: Data from imported student is correctly displayed in the "Chapter List" report
** release-2014-09.23.1
*** Ops: better exception reporting for JDBC errors
** release-2014-09.18.1
*** New: school-admin UX improvements
*** New: iPad layout improvments<|MERGE_RESOLUTION|>--- conflicted
+++ resolved
@@ -1,10 +1,7 @@
 * Release Changelog
 ** NEXT RELEASE
-<<<<<<< HEAD
 *** New: Appsignal integration removed
-=======
 *** New: New content elements (reflections and extra examples)
->>>>>>> 460a3f11
 *** Fix: Fixed a bug in which teaching and learning would not detect a name change in the students and teachers
 *** Fix: Improved styling for worked out answers and chapter quiz
 *** New: Installed a library that makes the UX for touch devices much more reactive
