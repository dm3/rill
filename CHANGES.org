* Release Changelog
** NEXT RELEASE
<<<<<<< HEAD
*** New: Minimap!
=======
*** New: replace ampersands on save in html format
*** New: Urls in learning are now much more readable
** release 2014-12-05.1
*** Fix: HTML encoding bugs in publishing
>>>>>>> 5f817ad6
** release 2014-12-04.1
*** Fix: Strip trailing whitespace off titles in prepraration of nicer URLs
*** Fix: Disable scrollbars in calculator on FF
*** Fix: Make calculator size toggle persistent
*** Fix: Length of small inputs raised from 5 to 6
*** Fix: It's now possible to finish questions that were removed by the editors
*** Fix: Chapter quiz consistency improvements (hopefully fixes some issues)
** release-2014-11-26.1
*** Fix: Fixed an issue when calculations on sums with brackets gave syntax errors
** release-2014-11-25.1
*** New: Calculator
*** New: Styling of explanation content
*** New: Styling of worked out answer
** release-2014-11-24.1
*** New: Appsignal integration removed
*** New: New content elements (reflections and extra examples)
*** Fix: Fixed a bug in which teaching and learning would not detect a name change in the students and teachers
*** Fix: Improved styling for worked out answers and chapter quiz
*** New: Installed a library that makes the UX for touch devices much more reactive
*** New: Choices for MC questions are not random anymore (their order is predetermined by editors)
*** New: Manuals for teachers (as provided by sales)
*** Fix: Modal of section tests have been rewritten, should fix "finishing" modal not showing up
*** Fix: Make chapter quiz "wrong answer" screen more reliable
** release-2014-11-14.1
*** Fix: Fixed an issue for which multiple choice questions were not displayed correctly sometimes
*** Fix: Fixed the styling of inputs that are exponents, and increased the maximum characters to 3
** release-2014-11-13.1
*** Fix: Fix for the heart bar in chapter quiz, which on IE9 looked "cut"
*** Fix: Fixed an alignment bug in "Inloggen mislukt" in login application for IE9 users
*** Fix: Fix for an issue in publishing where you could not see prefix and suffix for inline inputs
*** Fix: Fix for styling of prefix and suffix for a line-input-field that were not visualized correctly
** release-2014-11-12.1:
*** Fix: Rewrote code related to input fields such that it's more mantainable and all in one place
*** New: Chapter quiz pages now show the title of the chapter they are related to
*** Fix: Fixed an issue with incorrect unlocking of chapter quiz + flow for chapter quizzes written more clearly in code
** release-2014-11-11.1:
*** New: Various fixes for inputs and new styling of content!
*** New: Redesign of the sidebar: now the "Explanation" and "Questions" toggling is in the header
*** Fix: Now reavealing an answer correctly triggers the stumbling block
*** Fix: Login form on iOS 8 position problems
*** New: Progress bar in chapter quiz window!
*** New: Updated computation of percentage for chapters in chapter list (now more closely reflect the status of the class)
*** New: When opening a chapter in the chapter-list report, you see which student have and have not finished the chapter
*** New: Show students & teachers in department and school editing screens
*** New: Updated favicon in all applications to reflect the new login
** release-2014-11-05.1
*** New: Chapter quizzes!
*** New: New logo in login and learning
*** Fix: Fixed a problem when publishing without an input width would result in an error
*** Fix: Height of sidenav is now appropriate, does not hide anymore content with small screens
*** New: Teachers can now report problems with usersnap
*** Fix: After you finish an entry quiz you are now correctly redirected to the chapter you're supposed to start from
*** Fix: preview of publishing questions render using learning styling
*** New: Sections can be searched from ID in the publishing application.
*** Fix: Excel report for teacher now correctly says that the percentages are about sections, not chapters
*** New: Students, upon completion of the entry quiz, now see how they did and where are they supposed to start learning.
** release-2014-10-23.1
*** Fix: Fixed styling bugs in chapter-list: now students with a stumbling block are shown correctly and there is a hint at what the warning sign means
** release-2014-10-22.2
*** New: Updated link texts for switching between Student & Teacher environments
** release-2014-10-22.1
*** Fix: Starting up time during deploy is shortened
*** Fix: Fixed a problem where teacher with a "/" in the class name would not see any report
*** Fix: Updating the sales status of a school without entering specifiying the number of licenses sets them to 0.
*** Fix: Testing with IE9 locally during development is restored
*** New: Publishing application now can check the HTML code inserted by the editors
*** New: Redesign of the "Chapter List" report: no more "semaphore" but progress bars and warning signs!
** release-2014-10-16.1
*** New: Attempt at fixing the modal not always showing when 5 questions in a row are answered correctly
*** New: Improved class navigation for teachers (classes sorted by name + class selection persists when changing report)
*** New: Moar cat gifs!!!1!!1!
** release-2014-10-14.1
*** New: Teachers can see the learning environment as if they were a student
*** New: Redesign of the teaching dashboard: more functional, way cooler
** release-2014-10-10.1
*** Fix: Fixed the bug in which 4 students were not able to access our site from edu route
*** Fix: Clearer explanation of the completion report with a note explaining which Meijerink are included
*** New: Improved teaching dashboard navigation by changing the dropdown and making nice URLs
*** New: Logging of all traffic to our applications
*** Ops: Passing of configuration parameters much easier for deployment
** release-2014-10-07.2
*** New: Teacher can see how much time students spend reading our explanations and answering questions
** release-2014-10-07.1
*** Fix: login issues
*** Fix: Answering incorrectly a question with IE9 gives feedback!
** release-2014-10-01.1
*** Ops: Parallel deployment re-enabled, deployment time significatively
** release-2014-09-30.2/1
*** Fix: Removal of <toev> HTML tags from the course material
*** Ops: During deployment, servers correctly report when they are ready to start working
** release-2014-09-29.2
*** Ops: Exception reporting for background threads
*** Ops: Cache heating on startup
*** New: Teacher can now export the progress of their classes to Excel
** release-2014-09.29.1
*** Fix: Data from imported student is correctly displayed in the "Chapter List" report
** release-2014-09.23.1
*** Ops: better exception reporting for JDBC errors
** release-2014-09.18.1
*** New: school-admin UX improvements
*** New: iPad layout improvments<|MERGE_RESOLUTION|>--- conflicted
+++ resolved
@@ -1,13 +1,10 @@
 * Release Changelog
 ** NEXT RELEASE
-<<<<<<< HEAD
 *** New: Minimap!
-=======
 *** New: replace ampersands on save in html format
 *** New: Urls in learning are now much more readable
 ** release 2014-12-05.1
 *** Fix: HTML encoding bugs in publishing
->>>>>>> 5f817ad6
 ** release 2014-12-04.1
 *** Fix: Strip trailing whitespace off titles in prepraration of nicer URLs
 *** Fix: Disable scrollbars in calculator on FF
