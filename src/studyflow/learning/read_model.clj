(ns studyflow.learning.read-model
  (:require [studyflow.learning.chapter-quiz :as chapter-quiz]
<<<<<<< HEAD
            [clj-time.coerce :refer [to-local-date]]
            [clj-time.core :as time]
            [clojure.string :as string])
  (:import (org.joda.time LocalDate)))
=======
            [clojure.string :as string]
            [ring.util.codec :as ring-codec]))
>>>>>>> 8868b414

(def empty-model {})

(defn index-course
  [course]
  (assoc course :sections-by-id
         (into {} (map #(vector (:id %) %) (mapcat :sections (:chapters course))))))

(defn index-title-id
  [course]
  (let [slugify-url-title (fn [title]
                            (-> title
                                (string/replace #"[ ,()&]" "-")
                                ring-codec/url-encode))
        chapter-title->id (into {}
                                (for [chapter (:chapters course)]
                                  [(slugify-url-title (:title chapter))
                                   (:id chapter)]))
        chapter-id->section-title->id (into {}
                                            (for [chapter (:chapters course)]
                                              [(:id chapter)
                                               (into {}
                                                     (for [section (:sections chapter)]
                                                       [(slugify-url-title (:title section))
                                                        (:id section)]))]))
        id->title (-> {}
                      (into (for [[chapter-title id] chapter-title->id]
                              [id chapter-title]))
                      (into (for [[chapter-id si] chapter-id->section-title->id
                                  [section-title id] si]
                              [id section-title])))]
    (assoc course
      :text-url-mapping {:chapter-title->id chapter-title->id
                         :chapter-id->section-title->id chapter-id->section-title->id
                         :id->title id->title})))

(defn update-student-section-status
  [model section-id student-id current-status new-status]
  ;; a finished section will always be marked as such, even when
  ;; continuing after
  (update-in model [:section-statuses section-id student-id]
             (fn [old-status]
               (if (= old-status current-status)
                 new-status
                 old-status))))

(defn set-student-remedial-chapters-status
  [model course-id student-id status]
  (assoc-in model [:remedial-chapters-status course-id student-id] status))

(defn set-course
  [model id material]
  (-> model
      (assoc-in [:courses id] (-> material
                                  index-course
                                  index-title-id))
      (assoc-in [:course-ids (:name material)] id)))

(defn remove-course
  [model id]
  (update-in model [:courses] #(dissoc % id)))

(defn get-course
  [model id]
  (get-in model [:courses id]))

(defn section-leaf
  [model section student-id]
  (-> section
      (select-keys [:id :title])
      (assoc :status (get-in model [:section-statuses (:id section) student-id]))))

(defn update-student-chapter-quiz-status
  [model chapter-id student-id event]
  (update-in model [:chapter-quiz-statuses chapter-id student-id]
             (fn [old-state]
               (get-in chapter-quiz/transitions [old-state event] old-state))))

(defn get-chapter-status [model chapter-id student-id]
  (get-in model [:chapter-statuses chapter-id student-id]))

(defn set-chapter-status [model chapter-id student-id status]
  (assoc-in model [:chapter-statuses chapter-id student-id] status))

(defn set-remedial-chapters-finished [model course-id student-id]
  (let [course (get-course model course-id)
        chapters (:chapters course)]
    (reduce (fn [model chapter]
              (if (:remedial chapter)
                (set-chapter-status model (:id chapter) student-id :finished)
                model))
            model chapters)))

(defn chapter-tree
  [model chapter student-id remedial-chapters-status]
  {:id (:id chapter)
   :title (:title chapter)
   :chapter-quiz {:number-of-questions (count (:chapter-quiz chapter))
                  :status (get-in model [:chapter-quiz-statuses (:id chapter) student-id])}
   :status (get-chapter-status model (:id chapter) student-id)
   :sections (mapv #(section-leaf model % student-id) (:sections chapter))})

(defn get-student-entry-quiz-status [model entry-quiz-id student-id]
  (get-in model [:entry-quiz-statuses student-id]))

(defn set-student-entry-quiz-status [model entry-quiz-id student-id status]
  (assoc-in model [:entry-quiz-statuses student-id] status))

(defn entry-quiz [model course-id student-id]
  (let [entry-quiz (:entry-quiz (get-course model course-id))
        student-status (get-student-entry-quiz-status model (:id entry-quiz) student-id)]
    (assoc entry-quiz
      :status student-status)))

(defn course-tree
  [model course-id student-id]
  (let [course (get-course model course-id)
        remedial-chapters-status (get-in model [:remedial-chapters-status course-id student-id])]
    {:name (:name course)
     :id (:id course)
     :text-url-mapping (:text-url-mapping course)
     :chapters (mapv #(chapter-tree model % student-id remedial-chapters-status) (:chapters course))
     :entry-quiz (entry-quiz model (:id course) student-id)}))

(defn get-section
  [course section-id]
  (get-in course [:sections-by-id section-id]))

(defn get-chapter
  [course chapter-id]
  (first (filter (fn [chapter] (= chapter-id (:id chapter))) (:chapters course))))

(defn get-question
  [section question-id]
  (some
   (fn [{:keys [id] :as question}]
     (when (= id question-id)
       question))
   (:questions section)))

(defn get-chapter-quiz-question
  [chapter question-id]
  (let [all-questions (mapcat :questions (:chapter-quiz chapter))]
    (some (fn [{:keys [id] :as question}]
            (when (= id question-id)
              question))
          all-questions)))

(defn set-student
  [model student-id student]
  (assoc-in model [:students student-id] student))

(defn get-student
  [model student-id]
  (get-in model [:students student-id]))

(defn get-course-name
  "We currenly assume that there is only one course in the system"
  [model]
  (first (keys (:course-ids model))))

(defn get-course-id
  [model course-name]
  (get (:course-ids model) course-name))

;; Coins Coins Coins!

(defn add-coins
  [model course-id student-id ^LocalDate date amount]
  (-> model
      (update-in [:total-coins course-id student-id] (fnil + 0) amount)
      (update-in [:total-coins-by-day course-id date student-id] (fnil + 0) amount)))

(defn recent-dates
  "given a LocalDate end-date, return the num-days LocalDates up to and including end-date"
  [num-days end-date]
  (take num-days (iterate #(.minusDays % 1) (to-local-date end-date))))

(defn coins-earned-lately
  [model course-id student-id ^LocalDate today]
  (reduce + 0
          (map (fn [date] (get-in model [:total-coins-by-day course-id date student-id] 0))
               (recent-dates 7 today))))

(defn total-coins
  [model course-id student-id]
  (get-in model [:total-coins course-id student-id] 0))


(defn students-for-school
  [model school-id]
  (if school-id
    (mapcat (fn [department-id]
              (get-in model [:students-by-department department-id]))
            (get-in model [:departments-by-school school-id]))
    (get-in model [:students-by-department nil])))

(defn school-for-student
  [model student-id]
  (get-in model [:departments (get-in model [:students student-id :department-id])]))

(defn leaderboard
  [model course-id date school-id]
  (map-indexed (fn [index row]
                 (cons (inc index) row))
               (sort-by second (comp - compare)
                        (map (fn [id]
                               [id
                                (coins-earned-lately model course-id id date)
                                (first (string/split (get-in model [:students id :full-name])
                                                     #" "))])
                             (students-for-school model school-id)))))

(defn personalized-leaderboard
  [leaderboard student-id]
  (if-let [top-10 (seq (take 10 leaderboard))]
    (if (contains? (set (map second top-10)) student-id)
      top-10 ; 1-10
      (if-let [my-line (first (filter #(= (second %) student-id) leaderboard))]
        (concat top-10 [my-line])
        top-10))))

;; catchup

(defn caught-up
  [model]
  (assoc model :caught-up true))

(defn caught-up?
  [model]
  (boolean (:caught-up model)))<|MERGE_RESOLUTION|>--- conflicted
+++ resolved
@@ -1,14 +1,10 @@
 (ns studyflow.learning.read-model
   (:require [studyflow.learning.chapter-quiz :as chapter-quiz]
-<<<<<<< HEAD
             [clj-time.coerce :refer [to-local-date]]
             [clj-time.core :as time]
+            [ring.util.codec :as ring-codec]
             [clojure.string :as string])
   (:import (org.joda.time LocalDate)))
-=======
-            [clojure.string :as string]
-            [ring.util.codec :as ring-codec]))
->>>>>>> 8868b414
 
 (def empty-model {})
 
