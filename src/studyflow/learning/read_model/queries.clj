--- conflicted
+++ resolved
@@ -58,22 +58,14 @@
 
 (defn chapter-quiz-question
   [m course-id chapter-id question-id]
-<<<<<<< HEAD
-  (-> m
-      (model/get-course course-id)
-      (model/get-chapter chapter-id)
-      (model/get-chapter-quiz-question question-id)
-      remove-answers-from-chapter-quiz-question))
+  (some-> m
+          (model/get-course course-id)
+          (model/get-chapter chapter-id)
+          (model/get-chapter-quiz-question question-id)
+          remove-answers-from-chapter-quiz-question))
 
 (defn leaderboard
   [m course-id student-id]
   (-> (model/leaderboard m course-id (to-local-date (now))
                          (:school-id (model/school-for-student m student-id)))
-      (model/personalized-leaderboard student-id)))
-=======
-  (some-> m
-          (model/get-course course-id)
-          (model/get-chapter chapter-id)
-          (model/get-chapter-quiz-question question-id)
-          remove-answers-from-chapter-quiz-question))
->>>>>>> 8868b414
+      (model/personalized-leaderboard student-id)))